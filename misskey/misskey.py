import datetime
import math
import re
from enum import Enum
from typing import (
    Optional,
    Union,
    List,
    Tuple,
    Set,
    Any,
    IO as IOTypes,
    Iterable,
)
from urllib.parse import urlparse

import requests

from .enum import (
    NoteVisibility,
    FfVisibility,
    NotificationsType,
    EmailNotificationsType,
    LangType,
    WebhookEventType,
    AntennaSource,
    ChartSpan,
    HashtagsListSortKey,
    UserSortKey,
    UserOrigin,
)
from .exceptions import (
    MisskeyAuthorizeFailedException,
    MisskeyAPIException,
)


class Misskey:
    """Misskey API client class.

    Args:
        address (str): Instance address.
        You can also include the URL protocol.
        If not specified, it will be automatically
        recognized as :code:`https`.

        i (:obj:`str`, optional): Misskey API token.
        If you have an API token, you can assign it at instantiation.

        session (:obj:`requests.Session`, optional): If you have prepared the
        :obj:`requests.Session` class yourself, you can assign it here.
        Normally you do not need to specify it.

    Raises:
        MisskeyAuthorizeFailedException: Raises if token validation fails
        during instantiation.
    """

    __DEFAULT_ADDRESS: str = 'https://misskey.io'

    __address: str
    __scheme: str
    __session: requests.Session

    __token: Optional[str] = None

    timeout: Optional[Any] = 15.0
    """
    Specifies the number of seconds for HTTP communication timeout.
    Comply with "`requests <https://docs.python-requests.org/en/latest/>`_".
    """

    @property
    def address(self):
        """Misskey instance address. Cannot be edited.
        """
        return self.__address

    @property
    def __api_url(self):
        return f'{self.__scheme}://{self.__address}/api'

    @property
    def token(self) -> Optional[str]:
        """Get a token.

        When you assign a new token, it automatically verifies whether
        the token can be used.
        If validation fails, the exception
        :obj:`MisskeyAuthorizeFailedException` is raised.

        If using :code:`del`, :code:`token` will be :code:`None`.
        """
        return self.__token

    @token.setter
    def token(self, new_token: str):
        credential_res = self.__session.post(
            f'{self.__api_url}/i',
            json={
                'i': new_token,
            },
            allow_redirects=False,
            timeout=self.timeout
        )
        if credential_res.status_code == 403 or \
           credential_res.status_code == 401:
            raise MisskeyAuthorizeFailedException()

        self.__token = new_token
        return

    @token.deleter
    def token(self):
        self.__token = None

    def __init__(
        self,
        address: str = __DEFAULT_ADDRESS,
        i: Optional[str] = None,
        session: Optional[requests.Session] = None
    ):
        parse_res = urlparse(address)

        if parse_res.scheme == '':
            parse_res = urlparse(f'https://{address}')

        self.__address = str(parse_res.netloc)
        self.__scheme = str(parse_res.scheme)

        if session is None:
            session = requests.Session()
        self.__session = session

        body = {}
        if i is not None:
            self.__token = i
            body['i'] = i

        meta_res = self.__session.post(
            f'{self.__api_url}/meta',
            json=body,
            allow_redirects=False
        )

        if meta_res.status_code == 403 or \
           meta_res.status_code == 401:
            raise MisskeyAuthorizeFailedException()

    def __request_api(
        self,
        endpoint_name: str,
        **payload
    ) -> Union[dict, bool, List[dict]]:
        if self.__token is not None:
            payload['i'] = self.__token

        response = self.__session.post(
            f'{self.__api_url}/{endpoint_name}',
            json=payload,
            allow_redirects=False,
            timeout=self.timeout,
        )
        if response.status_code >= 400:
            raise MisskeyAPIException(response.json())

        if response.status_code == 204:
            return True
        else:
            return response.json()

    @staticmethod
    def __params(
        params: dict,
        exclude_keys: Union[
            Set[str],
            Tuple[str],
            List[str],
            None
        ] = None,
        custom_rename: Optional[dict] = None,
    ) -> dict:
        if exclude_keys is None:
            exclude_keys = tuple()

        if 'self' in params:
            del params['self']

        param_keys = list(params.keys())
        for key in param_keys:
            if params[key] is None or key in exclude_keys:
                del params[key]

        param_camel = {}
        for key, val in params.items():
            if isinstance(val, Enum):
                val = val.value
            if type(val) is set:
                val = list(val)
            if type(val) is list:
                for index, val_list in enumerate(val):
                    if isinstance(val_list, Enum):
                        val[index] = val_list.value

            if type(custom_rename) is dict and key in custom_rename.keys():
                rename_to = custom_rename[key]
                param_camel[rename_to] = val
            else:
                key_camel = re.sub(r'_(.)', lambda x: x.group(1).upper(), key)
                param_camel[key_camel] = val

        return param_camel

    def i(self) -> dict:
        """Get your credentials.

        Endpoint:
            :code:`i`

        Returns:
            dict: A dict containing your profile information will be returned.

        Note:
            :code:`token` must be set in the instance.

        Raises:
            MisskeyAPIException: Raise if the API request fails.
        """
        return self.__request_api('i')

    def meta(
        self,
        detail: bool = True,
    ) -> dict:
        """Get instance meta.

        Args:
            detail (bool): Add the details of the instance information.

        Endpoint:
            :code:`meta`

        Returns:
            dict: A dict containing instance information.

        Raises:
            MisskeyAPIException: Raise if the API request fails.
        """
        return self.__request_api('meta', detail=detail)

    def stats(self) -> dict:
        """Get instance statuses.

        Endpoint:
            :code:`stats`

        Returns:
            dict: A dict containing the number of users, the number of notes,
            etc. is returned.

        Raises:
            MisskeyAPIException: Raise if the API request fails.
        """
        return self.__request_api('stats')

    def announcements(
        self,
        limit: int = 10,
        with_unreads: bool = True,
        since_id: Optional[str] = None,
        until_id: Optional[str] = None,
    ) -> List[dict]:
        """Get announcements.

        Endpoint:
            :code:`announcements`

        Returns:
            `list` of `dict`: List of announcements.

        Raises:
            MisskeyAPIException: Raise if the API request fails.
        """
        params = self.__params(locals())
        return self.__request_api('announcements', **params)

    def emojis(self) -> dict:
        """Get all emojis available for the instance.

        Endpoint:
            :code:`emojis`

        Returns:
            dict: Returns a list of emojis.

        Raises:
            MisskeyAPIException: Raise if the API request fails.
        """
        return self.__request_api('emojis')

    def endpoint(
        self,
        endpoint: str,
    ) -> Union[dict, bool]:
        """Get params of the specified endpoint.

        Args:
            endpoint (str): Specifies the endpoint.

        Endpoint:
            :code:`endpoint`

        Returns:
            dict or bool: Returns the list of param names and types. If the
            endpoint is not available for the instance, returns :code:`True`.

        Raises:
            MisskeyAPIException: Raise if the API request fails.
        """
        return self.__request_api('endpoint', endpoint=endpoint)

    def endpoints(self) -> List[str]:
        """Get all endpoints available for the instance.

        Endpoint:
            :code:`endpoints`

        Returns:
            `list` of `str`: Returns the list of endpoints.

        Raises:
            MisskeyAPIException: Raise if the API request fails.
        """
        return self.__request_api('endpoints')

    def fetch_rss(
        self,
        url: str,
    ) -> dict:
        """Fetch RSS from the URL.

        Args:
            url (str): Specifies the URL to fetch RSS from.

        Endpoint:
            :code:`fetch-rss`

        Returns:
            dict: Returns the parsed RSS feed.

        Raises:
            MisskeyAPIException: Raise if the API request fails.
        """
        return self.__request_api('fetch-rss', url=url)

    def get_online_users_count(self) -> dict:
        """Get number of users currently online in the instance.

        Endpoint:
            :code:`get-online-users-count`

        Returns:
            dict: Returns the online users count.

        Raises:
            MisskeyAPIException: Raise if the API request fails.
        """
        return self.__request_api('get-online-users-count')

    def ping(self) -> dict:
        """Send a ping.

        Endpoint:
            :code:`ping`

        Returns:
            dict: Returns response time in epoch milliseconds.

        Raises:
            MisskeyAPIException: Raise if the API request fails.
        """
        return self.__request_api('ping')

    def server_info(self) -> dict:
        """Get information of the server machine that runs the instance.

        Endpoint:
            :code:`server-info`

        Returns:
            dict: Returns the server machine information.

        Raises:
            MisskeyAPIException: Raise if the API request fails.
        """
        return self.__request_api('server-info')

    def i_favorites(
        self,
        limit: int = 10,
        since_id: Optional[str] = None,
        until_id: Optional[str] = None,
    ) -> List[dict]:
        """Get your favorites.

        Args:
            limit (int): Specify the amount to get.
            You can specify from 1 to 100.

            since_id (:obj:`str`, optional): Specify the first ID to get.

            until_id (:obj:`str`, optional): Specify the last ID to get.

        Endpoint:
            :code:`i/favorites`

        Note:
            :code:`token` must be set in the instance.

        Returns:
            `list` of `dict`: List of notes.

        Raises:
            MisskeyAPIException: Raise if the API request fails.
        """
        param = self.__params(locals())

        return self.__request_api('i/favorites', **param)

    def i_pin(
        self,
        note_id: str,
    ) -> dict:
        """Pin a note.

        Args:
            note_id (str): Note id.

        Endpoint:
            :code:`i/pin`

        Note:
            :code:`token` must be set in the instance.

        Raises:
            MisskeyAPIException: Raise if the API request fails.
        """
        return self.__request_api('i/pin', noteId=note_id)

    def i_unpin(
        self,
        note_id: str,
    ) -> dict:
        """Unpin a note.

        Args:
            note_id (str): Note id.

        Endpoint:
            :code:`i/unpin`

        Note:
            :code:`token` must be set in the instance.

        Raises:
            MisskeyAPIException: Raise if the API request fails.
        """
        return self.__request_api('i/unpin', noteId=note_id)

    def i_notifications(
        self,
        limit: int = 10,
        since_id: Optional[str] = None,
        until_id: Optional[str] = None,
        following: bool = False,
        unread_only: bool = False,
        mark_as_read: bool = True,
        include_types: Union[
            List[Union[NotificationsType, str]],
            Tuple[NotificationsType],
            Set[NotificationsType],
            None,
        ] = None,
        exclude_types: Union[
            List[Union[NotificationsType, str]],
            Tuple[NotificationsType],
            Set[NotificationsType],
            None,
        ] = None,
    ) -> List[dict]:
        """Get your notifications.

        Args:
            limit (int, optional): Specify the amount to get.
            You can specify from 1 to 100.

            since_id (:obj:`str`, optional): Specify the first ID to get.

            until_id (:obj:`str`, optional): Specify the last ID to get.

            following (bool): Only following.

            unread_only (bool): Get only unread notifications.

            mark_as_read (bool): Specify whether to mark it as read
            when it is acquired.

            include_types (:obj:`list`, :obj:`tuple` or :obj:`set`): Specifies
            the type of notification to include.

            exclude_types (:obj:`list`, :obj:`tuple` or :obj:`set`): Specifies
            the type of notification to exclude.

        Endpoint:
            :code:`i/notifications`

        Note:
            :code:`token` must be set in the instance.

        Returns:
            `list` of `dict`: List of notifications.

        Raises:
            MisskeyAPIException: Raise if the API request fails.
        """
        if type(include_types) is list:
            for index, val in enumerate(include_types):
                if type(val) is str:
                    include_types[index] = NotificationsType(val)

        if type(exclude_types) is list:
            for index, val in enumerate(exclude_types):
                if type(val) is str:
                    exclude_types[index] = NotificationsType(val)

        params = self.__params(locals())
        return self.__request_api('i/notifications', **params)

    def notifications_mark_all_as_read(self) -> bool:
        """Mark all as read to your notifications.

        Endpoint:
            :code:`notifications/mark-all-as-read`

        Note:
            :code:`token` must be set in the instance.

        Returns:
            bool: Returns :code:`True` if successful.

        Raises:
            MisskeyAPIException: Raise if the API request fails.

        """
        return self.__request_api(
            'notifications/mark-all-as-read'
        )

    def i_update(
        self,
        name: Optional[str] = None,
        description: Optional[str] = None,
        lang: Union[LangType, str, None] = None,
        location: Optional[str] = None,
        birthday: Union[
            datetime.date,
            datetime.datetime,
            str,
            None,
        ] = None,
        avatar_id: Optional[str] = None,
        banner_id: Optional[str] = None,
        fields: Union[List[dict], dict, None] = None,
        is_locked: Optional[bool] = None,
        is_explorable: Optional[bool] = None,
        hide_online_status: Optional[bool] = None,
        public_reactions: Optional[bool] = None,
        careful_bot: Optional[bool] = None,
        auto_accept_followed: Optional[bool] = None,
        no_crawle: Optional[bool] = None,
        is_bot: Optional[bool] = None,
        is_cat: Optional[bool] = None,
        show_timeline_replies: Optional[bool] = None,
        inject_featured_note: Optional[bool] = None,
        receive_announcement_email: Optional[bool] = None,
        always_mark_nsfw: Optional[bool] = None,
        auto_sensitive: Optional[bool] = None,
        ff_visibility: Union[FfVisibility, str, None] = None,
        pinned_page_id: Optional[str] = None,
        muted_words: Optional[List[List[str]]] = None,
        muted_instances: Optional[List[str]] = None,
        muting_notification_types: Optional[
            Iterable[Union[NotificationsType, str]]
        ] = None,
        email_notification_types: Optional[
            Iterable[Union[EmailNotificationsType, str]]
        ] = None,
    ) -> dict:
        """Update your profiles.

        Args:
            name (:obj:`str`, optional): Your name to display.

            description (:obj:`str`, optional): Write an introductory text.

            lang (:obj:`str`, optional): Specify your language.

            location (:obj:`str`, optional): Specify your location.

            birthday (:obj:`datetime.date`,
            :obj:`datetime.datetime` or :obj:`str`, optional):
            Specify your birthday date.

            avatar_id (:obj:`str`, optional): Avatar's drive id.

            banner_id (:obj:`str`, optional): Banner's drive id.

            fields (:obj:`list` of :obj:`dict` or :obj:`dict`, optional):
            Profile supplementary information.

            is_locked (:obj:`bool`, optional): Whether to make
            follow-up approval system.

            is_explorable (:obj:`bool`, optional): Whether to set as
            a discoverable user.

            hide_online_status (:obj:`bool`, optional): Whether to
            hide online status.

            public_reactions (:obj:`bool`, optional): Whether to make your
            reactions publicly visible.

            careful_bot (:obj:`bool`, optional): Whether to
            approve follow-ups from bots.

            auto_accept_followed (:obj:`bool`, optional): Whether to
            automatically follow from the users you are following

            no_crawle (:obj:`bool`, optional): Specifies whether to
            prevent it from being tracked by search engines.

            is_bot (:obj:`bool`, optional): Whether to operate as a bot.

            is_cat (:obj:`bool`, optional): Specifies whether to use nyaise.

            show_timeline_replies (:obj:`bool`, optional): Specifies whether to
            show replies to other users in the timeline.

            inject_featured_note (:obj:`bool`, optional): Specifies whether to
            show featured notes in the timeline.

            receive_announcement_email (:obj:`bool`, optional): Specifies
            whether to receive email notification from the instance.

            always_mark_nsfw (:obj:`bool`, optional): Whether to give NSFW
            to the posted file by default.

            auto_sensitive (:obj:`bool`, optional): Specifies whether to allow
            automatic detection and marking of NSFW media.

            ff_visibility (:obj:`str`, optional): Specifies visibility of
            follows and followers. Available values are enumerated in
            :class:`enum.FfVisibility`.

            pinned_page_id (:obj:`str`, optional): ID of the page to be fixed.

            muted_words (:obj:`list` of :obj:`list` of :obj:`str`, optional):
            Word to mute.

            muted_instance (:obj:`list` of :obj:`str`, optional): Specifies
            instances to mute.

            muting_notification_types (:obj:`list` of :obj:`str`, optional):
            Notification type to hide. Available values are enumerated in
            :class:`enum.NotificationsType`.

            email_notification_types (:obj:`list` of :obj:`str`, optional):
            Specify the notification type for email notification. Available
            values are enumerated in :class:`enum.EmailNotificationsType`.

        Endpoint:
            :code:`i/update`

        Note:
            :code:`token` must be set in the instance.

        Returns:
            bool: Returns :code:`True` if successful.

        Raises:
            MisskeyAPIException: Raise if the API request fails.

        """
        if type(lang) is str:
            lang = LangType(lang)

        if isinstance(birthday, datetime.date) or \
           isinstance(birthday, datetime.datetime):
            birthday = birthday.strftime('%Y-%m-%d')

<<<<<<< HEAD
        if type(ff_visibility) is str:
            ff_visibility = FfVisibility(ff_visibility)
=======
        if issubclass(type(fields), dict):
            fields = [{'name': key, 'value': val}
                      for key, val in fields.items()]

        if type(muting_notification_types) is list:
            for index, val in enumerate(muting_notification_types):
                if type(val) is str:
                    muting_notification_types[index] = NotificationsType(val)

        params = self.__params(locals())
        return self.__request_api('i/update', **params)

    def notes_create(
        self,
        text: Optional[str] = None,
        cw: Optional[str] = None,
        visibility: Union[NoteVisibility, str] = NoteVisibility.PUBLIC,
        visible_user_ids: Optional[List[str]] = None,
        via_mobile: bool = False,
        local_only: bool = False,
        no_extract_mentions: bool = False,
        no_extract_hashtags: bool = False,
        no_extract_emojis: bool = False,
        file_ids: Optional[List[str]] = None,
        reply_id: Optional[str] = None,
        renote_id: Optional[str] = None,
        poll_choices: Optional[Union[List[str], Tuple[str]]] = None,
        poll_multiple: bool = False,
        poll_expires_at: Optional[Union[int, datetime.datetime]] = None,
        poll_expired_after: Optional[Union[int, datetime.timedelta]] = None,
    ) -> dict:
        """Create a note.

        Args:
            text (:obj:`str`, optional): Specify the text.

            cw (:obj:`str`, optional): Specify the CW(Content Warning).
>>>>>>> c92e3ea4

        if muting_notification_types is not None:
            muting_notification_types = [
                NotificationsType(val) if type(val) is str else val
                for val in muting_notification_types
            ]

        if email_notification_types is not None:
            email_notification_types = [
                EmailNotificationsType(val) if type(val) is str else val
                for val in email_notification_types
            ]

        params = self.__params(locals())
        return self.__request_api('i/update', **params)

    def i_export_blocking(self) -> bool:
        """Export list of users you are blocking to your drive.

        Endpoint:
            :code:`i/export-blocking`

        Returns:
            bool: Returns :code:`True` if the request was successful.

        Raises:
            MisskeyAPIException: Raise if the API request fails.
        """
        return self.__request_api('i/export-blocking')

    def i_export_favorites(self) -> bool:
        """Export list of favorite notes to your drive.

        Endpoint:
            :code:`i/export-favorites`

        Returns:
            bool: Returns :code:`True` if the request was successful.

        Raises:
            MisskeyAPIException: Raise if the API request fails.
        """
        return self.__request_api('i/export-favorites')

    def i_export_following(
        self,
        exclude_muting: bool = False,
        exclude_inactive: bool = False,
    ) -> bool:
        """Export list of users you are following to your drive.

        Args:
            exclude_muting (bool, default: :code:`False`): Specifies whether to
            exclude users you are muting.

            exclude_inactive (bool, default: :code:`False`): Specifies whether
            to exclude users that are inactive for more than 90 days.

        Endpoint:
            :code:`i/export-following`

        Returns:
            bool: Returns :code:`True` if the request was successful.

        Raises:
            MisskeyAPIException: Raise if the API request fails.
        """
        params = self.__params(locals())
        return self.__request_api('i/export-following', **params)

    def i_export_mute(self) -> bool:
        """Export list of users you are muting to your drive.

        Endpoint:
            :code:`i/export-mute`

        Returns:
            bool: Returns :code:`True` if the request was successful.

        Raises:
            MisskeyAPIException: Raise if the API request fails.
        """
        return self.__request_api('i/export-mute')

    def i_export_notes(self) -> bool:
        """Export list of notes you have created to your drive.

        Endpoint:
            :code:`i/export-notes`

        Returns:
            bool: Returns :code:`True` if the request was successful.

        Raises:
            MisskeyAPIException: Raise if the API request fails.
        """
        return self.__request_api('i/export-notes')

    def i_export_user_lists(self) -> bool:
        """Export list of user lists you have created to your drive.

        Endpoint:
            :code:`i/export-user-lists`

        Returns:
            bool: Returns :code:`True` if the request was successful.

        Raises:
            MisskeyAPIException: Raise if the API request fails.
        """
        return self.__request_api('i/export-user-lists')

    def i_gallery_likes(
        self,
        limit: int = 10,
        since_id: Optional[str] = None,
        until_id: Optional[str] = None,
    ) -> List[dict]:
        """Get list of likes you gave to gallery posts.

        Args:
            limit (int, default: 10): Specifies the amount to get.
            You can specify from 1 to 100.

            since_id (str, optional): Specifies the first ID to get.

            until_id (str, optional): Specifies the last ID to get.

        Endpoint:
            :code:`i/gallery/likes`

        Returns:
            :obj:`list` of :obj:`dict`: Returns the list of likes.

        Raises:
            MisskeyAPIException: Raise if the API request fails.
        """
        params = self.__params(locals())
        return self.__request_api('i/gallery/likes', **params)

    def i_gallery_posts(
        self,
        limit: int = 10,
        since_id: Optional[str] = None,
        until_id: Optional[str] = None,
    ) -> List[dict]:
        """Get list of gallery posts you have created.

        Args:
            limit (int, default: 10): Specifies the amount to get.
            You can specify from 1 to 100.

            since_id (str, optional): Specifies the first ID to get.

            until_id (str, optional): Specifies the last ID to get.

        Endpoint:
            :code:`i/gallery/posts`

        Returns:
            :obj:`list` of :obj:`dict`: Returns the list of gallery posts.

        Raises:
            MisskeyAPIException: Raise if the API request fails.
        """
        params = self.__params(locals())
        return self.__request_api('i/gallery/posts', **params)

    def i_get_word_muted_notes_count(self) -> dict:
        """Get number of notes that were word-muted by your preferences.

        Endpoint:
            :code:`i/get-word-muted-notes-count`

        Returns:
            dict: Returns word muted notes count.

        Raises:
            MisskeyAPIException: Raise if the API request fails.
        """
        return self.__request_api('i/get-word-muted-notes-count')

    def i_import_blocking(
        self,
        file_id: str,
    ) -> bool:
        """Import users to block from your drive file.

        Args:
            file_id (str): Specifies the file ID to import.

        Endpoint:
            :code:`i/import-blocking`

        Returns:
            bool: Returns :code:`True` if the request was successful.

        Raises:
            MisskeyAPIException: Raise if the API request fails.
        """
        return self.__request_api('i/import-blocking', fileId=file_id)

    def i_import_following(
        self,
        file_id: str,
    ) -> bool:
        """Import users to follow from your drive file.

        Args:
            file_id (str): Specifies the file ID to import.

        Endpoint:
            :code:`i/import-following`

        Returns:
            bool: Returns :code:`True` if the request was successful.

        Raises:
            MisskeyAPIException: Raise if the API request fails.
        """
        return self.__request_api('i/import-following', fileId=file_id)

    def i_import_muting(
        self,
        file_id: str,
    ) -> bool:
        """Import users to mute from your drive file.

        Args:
            file_id (str): Specifies the file ID to import.

        Endpoint:
            :code:`i/import-muting`

        Returns:
            bool: Returns :code:`True` if the request was successful.

        Raises:
            MisskeyAPIException: Raise if the API request fails.
        """
        return self.__request_api('i/import-muting', fileId=file_id)

    def i_import_user_lists(
        self,
        file_id: str,
    ) -> bool:
        """Import user lists from your drive file.

        Args:
            file_id (str): Specifies the file ID to import.

        Endpoint:
            :code:`i/import-user-lists`

        Returns:
            bool: Returns :code:`True` if the request was successful.

        Raises:
            MisskeyAPIException: Raise if the API request fails.
        """
        return self.__request_api('i/import-user-lists', fileId=file_id)

    def i_page_likes(
        self,
        limit: int = 10,
        since_id: Optional[str] = None,
        until_id: Optional[str] = None,
    ) -> List[dict]:
        """Get list of likes you gave to pages.

        Args:
            limit (int, default: 10): Specifies the amount to get.
            You can specify from 1 to 100.

            since_id (str, optional): Specifies the first ID to get.

            until_id (str, optional): Specifies the last ID to get.

        Endpoint:
            :code:`i/page-likes`

        Returns:
            :obj:`list` of :obj:`dict`: Returns the list of likes.

        Raises:
            MisskeyAPIException: Raise if the API request fails.
        """
        params = self.__params(locals())
        return self.__request_api('i/page-likes', **params)

    def i_pages(
        self,
        limit: int = 10,
        since_id: Optional[str] = None,
        until_id: Optional[str] = None,
    ) -> List[dict]:
        """Get list of pages you have created.

        Args:
            limit (int, default: 10): Specifies the amount to get.
            You can specify from 1 to 100.

            since_id (str, optional): Specifies the first ID to get.

            until_id (str, optional): Specifies the last ID to get.

        Endpoint:
            :code:`i/pages`

        Returns:
            :obj:`list` of :obj:`dict`: Returns the list of likes.

        Raises:
            MisskeyAPIException: Raise if the API request fails.
        """
        params = self.__params(locals())
        return self.__request_api('i/pages', **params)

    def i_read_all_unread_notes(self) -> bool:
        """Mark all unread notes as read.

        Endpoint:
            :code:`i/read-all-unread-notes`

        Returns:
            bool: Returns :code:`True` if the request was successful.

        Raises:
            MisskeyAPIException: Raise if the API request fails.
        """
        return self.__request_api('i/read-all-unread-notes')

    def i_read_announcement(
        self,
        announcement_id: str,
    ) -> bool:
        """Mark the specified annoucement as read.

        Args:
            announcement_id (str): Specifies the announcement ID to read.

        Endpoint:
            :code:`i/read-announcement`

        Returns:
            bool: Returns :code:`True` if the request was successful.

        Raises:
            MisskeyAPIException: Raise if the API request fails.
        """
        return self.__request_api(
            'i/read-announcement',
            announcementId=announcement_id,
        )

    def i_webhooks_create(
        self,
        name: str,
        url: str,
        secret: str,
        on: List[Union[WebhookEventType, str]],
    ) -> dict:
        """Create a webhook.

        Args:
            name (str): Specifies the name of webhook.

            url (str): Specifies the URL to send HTTP request to.

            secret (str): Specifies the secret value.

            on (str): Specifies the list of events. Available values are
            enumerated in :class:`enum.WebhookEventType`.

        Endpoint:
            :code:`i/webhooks/create`

        Returns:
            dict: Returns the created webhook information.

        Raises:
            MisskeyAPIException: Raise if the API request fails.
        """
        on = [
            WebhookEventType(val) if type(val) is str else val
            for val in on
        ]
        params = self.__params(locals())
        return self.__request_api('i/webhooks/create', **params)

    def i_webhooks_delete(
        self,
        webhook_id: str,
    ) -> bool:
        """Delete a webhook.

        Args:
            webhook_id (str): Specifies the webhook ID to delete.

        Endpoint:
            :code:`i/webhooks/delete`

        Returns:
            bool: Returns :code:`True` if the request was successful.

        Raises:
            MisskeyAPIException: Raise if the API request fails.
        """
        return self.__request_api('i/webhooks/delete', webhookId=webhook_id)

    def i_webhooks_list(self) -> List[dict]:
        """Get list of webhooks you have created.

        Endpoint:
            :code:`i/webhooks/list`

        Returns:
            :obj:`list` of :obj:`dict`: Returns the list of webhooks.

        Raises:
            MisskeyAPIException: Raise if the API request fails.
        """
        params = self.__params(locals())
        return self.__request_api('i/webhooks/list', **params)

    def i_webhooks_show(
        self,
        webhook_id: str,
    ) -> dict:
        """Get information of the specified webhook.

        Args:
            webhook_id (str): Specifies the webhook ID to get.

        Endpoint:
            :code:`i/webhooks/show`

        Returns:
            dict: Returns the webhook information.

        Raises:
            MisskeyAPIException: Raise if the API request fails.
        """
        params = self.__params(locals())
        return self.__request_api('i/webhooks/show', **params)

    def i_webhooks_update(
        self,
        webhook_id: str,
        name: str,
        url: str,
        secret: str,
        on: List[Union[WebhookEventType, str]],
        active: bool,
    ) -> bool:
        """Update a webhook.

        Args:
            webhook_id (str): Specifies the webhook ID to update.

            name (str): Specifies the name of webhook.

            url (str): Specifies the URL to send HTTP request to.

            secret (str): Specifies the secret value.

            on (str): Specifies the list of events. Available values are
            enumerated in :class:`enum.WebhookEventType`.

            active (bool): Specifies whether to activate the webhook.

        Endpoint:
            :code:`i/webhooks/update`

        Returns:
            bool: Returns :code:`True` if the request was successful.

        Raises:
            MisskeyAPIException: Raise if the API request fails.

            ValueError: Raise if :code:`on` is invalid.
        """
        on = [
            WebhookEventType(val) if type(val) is str else val
            for val in on
        ]
        params = self.__params(locals())
        return self.__request_api('i/webhooks/update', **params)

    def notifications_create(
        self,
        body: str,
        header: Optional[str] = None,
        icon: Optional[str] = None,
    ) -> bool:
        """Create a notification.

        Args:
            body (str): Specifies the body text of the notification.

            header (str): Specifies the header text of the notification.

            icon (str): Specifies the URL of the notification icon image.

        Endpoint:
            :code:`notifications/create`

        Returns:
            bool: Returns :code:`True` if the request was successful.

        Raises:
            MisskeyAPIException: Raise if the API request fails.
        """
        params = self.__params(locals())
        return self.__request_api('notifications/create', **params)

    def notifications_read(
        self,
        notification_id: Union[str, List[str]],
    ) -> bool:
        """Mark a notification as read.

        Args:
            notification_id (str or :obj:`list` of :obj:`str`): Specifies
            notification ID to mark as read. If specified by :obj:`list`,
            read multiple notifications.

        Endpoint:
            :code:`notifications/read`

        Returns:
            bool: Returns :code:`True` if the request was successful.

        Raises:
            MisskeyAPIException: Raise if the API request fails.
        """
        if type(notification_id) is str:
            notification_id = [notification_id]
        return self.__request_api(
            'notifications/read',
            notificationIds=notification_id
        )

    def notes_create(
        self,
        text: Optional[str] = None,
        cw: Optional[str] = None,
        visibility: Union[NoteVisibility, str] = NoteVisibility.PUBLIC,
        visible_user_ids: Optional[List[str]] = None,
        local_only: bool = False,
        no_extract_mentions: bool = False,
        no_extract_hashtags: bool = False,
        no_extract_emojis: bool = False,
        file_ids: Optional[List[str]] = None,
        reply_id: Optional[str] = None,
        renote_id: Optional[str] = None,
        channel_id: Optional[str] = None,
        poll_choices: Optional[Union[List[str], Tuple[str]]] = None,
        poll_multiple: bool = False,
        poll_expires_at: Optional[Union[int, datetime.datetime]] = None,
        poll_expired_after: Optional[Union[int, datetime.timedelta]] = None,
    ) -> dict:
        """Create a note.

        Args:
            text (:obj:`str`, optional): Specify the text.

            cw (:obj:`str`, optional): Specify the CW(Content Warning).

            visibility (:obj:`str`, default: :code:`public`): Post range.
            Specifies the enumeration in :obj:`NoteVisibility`.

            visible_user_ids (:obj:`list` of :obj:`str`, optional):
            If :code:`visibility` is :code:`specified`,
            specify the user ID in the list.

            local_only (:obj:`bool`, optional): Specifies whether to
            post only the instance you are using.

            no_extract_mentions (:obj:`bool`, optional): Specifies whether
            to detect mentions from the text.

            no_extract_hashtags (:obj:`bool`, optional): Specifies whether
            to detect hashtags from the text.

            no_extract_emojis (:obj:`bool`, optional): Specifies whether
            to detect emojis from the text.

            file_ids (:obj:`list` of :obj:`str`, optional): Specify
            the file ID to attach in the list.

            reply_id (:obj:`str`, optional): Specify the Note ID of
            the reply destination.

            renote_id (:obj:`str`, optional): Specify the Note ID to renote.

            channel_id (:obj:`str`, optional): Specify the channel ID to post
            the note to.

            poll_choices (:obj:`list` of :obj:`str`, optional): Specify the
            voting item. You can specify 2 or more and 10 or less.

            poll_multiple (:obj:`bool`, optional): Specifies whether
            to allow multiple votes. This is valid only when
            :code:`poll_choices` is specified.

            poll_expires_at (:obj:`datetime.datetime`, optional): Specify
            the expiration date of the vote. If not specified,
            it will be indefinite. Cannot be used
            with :code:`poll_expired_after`.

            poll_expired_after (:obj:`datetime.timedelta`, optional): Specifies
            the validity period of the vote. If not specified, it will
            be indefinite. Cannot be used with :code:`poll_expired_at`.

        Endpoint:
            :code:`notes/create`

        Note:
            :code:`token` must be set in the instance.

            You must specify at least either :code:`text` or :code:`files_id`.

        Returns:
            dict: The dict of the posted result is returned.

        Raises:
            MisskeyAPIException: Raise if the API request fails.
        """
        if type(visibility) is str:
            visibility = NoteVisibility(visibility)

        if (type(poll_choices) == list or type(poll_choices) == tuple) and \
           10 >= len(poll_choices) >= 2:
            if isinstance(poll_expires_at, datetime.datetime):
                poll_expires_at = math.floor(
                    poll_expires_at.timestamp() * 1000)
            if isinstance(poll_expired_after, datetime.timedelta):
                poll_expired_after = poll_expired_after.seconds * 1000

            poll = {
                'choices': poll_choices,
                'expiresAt': poll_expires_at,
                'expiredAfter': poll_expired_after,
            }

        params = self.__params(
            locals(),
            {
                'poll_choices',
                'poll_multiple',
                'poll_expires_at',
                'poll_expired_after'
            }
        )

        return self.__request_api('notes/create', **params)

    def notes_show(
        self,
        note_id: str,
    ) -> dict:
        """Show a note.

        Args:
            note_id (str): Specify the Note ID to get.

        Endpoint:
            :code:`notes/show`

        Returns:
            dict: A dict with the specified Note ID is returned.

        Raises:
            MisskeyAPIException: Raise if the API request fails.
        """
        return self.__request_api('notes/show', noteId=note_id)

    def notes_conversation(
        self,
        note_id: str,
        limit: int = 10,
        offset: Optional[int] = None,
    ) -> List[dict]:
        """Show note conversations.

        Args:
            note_id (str): Specify the Note ID to get.

            limit (int, optional): Specify the amount to get.
            You can specify from 1 to 100.

            offset (int, optional): Specifies the offset to get.

        Endpoint:
            :code:`notes/conversation`

        Returns:
            :obj:`list` of :obj:`dict`: Gets the Note associated
            with that Note.

        Raises:
            MisskeyAPIException: Raise if the API request fails.
        """
        params = self.__params(locals())
        return self.__request_api('notes/conversation', **params)

    def notes_children(
        self,
        note_id: str,
        limit: int = 10,
        since_id: Optional[str] = None,
        until_id: Optional[str] = None,
    ) -> List[dict]:
        """Show note children.

        Args:
            note_id (str): Specify the Note ID to get.

            limit (int, optional): Specify the amount to get.
            You can specify from 1 to 100.

            since_id (str, optional): Specify the first ID to get.

            until_id (str, optional): Specify the last ID to get.

        Endpoint:
            :code:`notes/children`

        Returns:
            :obj:`list` of :obj:`dict`: Gets the Note associated
            with that Note.

        Raises:
            MisskeyAPIException: Raise if the API request fails.
        """
        params = self.__params(locals())
        return self.__request_api('notes/children', **params)

    def notes_replies(
        self,
        note_id: str,
        since_id: Optional[str] = None,
        until_id: Optional[str] = None,
        limit: int = 10,
    ) -> List[dict]:
        """Show note replies.

        Args:
            note_id (str): Specify the Note ID to get.

            since_id (str, optional): Specify the first ID to get.

            until_id (str, optional): Specify the last ID to get.

            limit (int, optional): Specify the amount to get.
            You can specify from 1 to 100.

        Endpoint:
            :code:`notes/replies`

        Returns:
            :obj:`list` of :obj:`dict`: Gets the Note associated
            with that Note.

        Raises:
            MisskeyAPIException: Raise if the API request fails.
        """
        params = self.__params(locals())
        return self.__request_api('notes/replies', **params)

    def notes_renotes(
        self,
        note_id: str,
        limit: int = 10,
        since_id: Optional[str] = None,
        until_id: Optional[str] = None,
    ) -> List[dict]:
        """Show renotes.

        Args:
            note_id (str): Specify the Note ID to get.

            limit(int, optional): Specify the amount to get.

            since_id (str, optional): Specify the first ID to get.

            until_id (str, optional): Specify the last ID to get.

        Endpoint:
            :code:`notes/renotes`

        Returns:
            :obj:`list` of :obj:`dict`: Gets the Note associated
            with that Note.

        Raises:
            MisskeyAPIException: Raise if the API request fails.
        """
        params = self.__params(locals())
        return self.__request_api('notes/renotes', **params)

    def notes_unrenote(
        self,
        note_id: str
    ) -> bool:
        """Unrenote a note.

        Args:
            note_id (str): Specify the Note ID to unrenote.

        Endpoint:
            :code:`notes/unrenote`

        Returns:
            bool: Returns :code:`True` if the request was successful.

        Raises:
            MisskeyAPIException: Raise if the API request fails.
        """
        return self.__request_api('notes/unrenote', noteId=note_id)

    def notes_reactions(
        self,
        note_id: str,
        reaction_type: Optional[str] = None,
        limit: int = 10,
        offset: Optional[int] = None,
        since_id: Optional[str] = None,
        until_id: Optional[str] = None,
    ) -> List[dict]:
        """Show note reactions.

        Args:
            note_id (str): Specify the Note ID to get.

            reaction_type (str, optional): Specify the reaction type to get.

            limit (int, optional): Specify the amount to get.
            You can specify from 1 to 100.

            offset (int, optional): Specifies the offset to get.

            since_id (str, optional): Specify the first ID to get.

            until_id (str, optional): Specify the last ID to get.

        Endpoint:
            :code:`notes/reactions`

        Returns:
            :obj:`list` of :obj:`dict`: Get reactions in associated note.

        Raises:
            MisskeyAPIException: Raise if the API request fails.
        """
        params = self.__params(
            locals(),
            custom_rename={
                'reaction_type': 'type',
            }
        )
        return self.__request_api('notes/reactions', **params)

    def notes_reactions_create(
        self,
        note_id: str,
        reaction: str,
    ) -> bool:
        """Create a reaction in a note.

        Args:
            note_id (str): Specify the Note ID to create your reaction.

            reaction (str): Specify the reaction type.

        Endpoint:
            :code:`notes/reactions/create`

        Returns:
            bool: Returns :code:`True` if the request was successful.

        Raises:
            MisskeyAPIException: Raise if the API request fails.
        """
        params = self.__params(locals())
        return self.__request_api('notes/reactions/create', **params)

    def notes_reactions_delete(
        self,
        note_id: str,
    ) -> bool:
        """Delete a reaction in a note.

        Args:
            note_id (str): Specify the Note ID to delete your reaction.

        Endpoint:
            :code:`notes/reactions/delete`

        Returns:
            bool: Returns :code:`True` if the reaction was successful.

        Raises:
            MisskeyAPIException: Raise if the API request fails.
        """
        params = self.__params(locals())
        return self.__request_api('notes/reactions/delete', **params)

    def notes_polls_vote(
        self,
        note_id: str,
        choice: int,
    ) -> bool:
        """Vote in a note poll.

        Args:
            note_id (str): Specify the Note ID to vote.

            choice (int): Specify the choice to vote. Specify from 0.

        Endpoint:
            :code:`notes/polls/vote`

        Returns:
            bool: Returns :code:`True` if the request was successful.

        Raises:
            MisskeyAPIException: Raise if the API request fails.
        """
        return self.__request_api(
            'notes/polls/vote',
            noteId=note_id,
            choice=choice,
        )

    def notes_state(
        self,
        note_id: str,
    ) -> dict:
        """Show a state of a note.

        Args:
            note_id (str): Specify the Note ID to get.

        Endpoint:
            :code:`notes/state`

        Returns:
            :obj:`dict`: Get state of a note.

        Raises:
            MisskeyAPIException: Raise if the API request fails.
        """
        return self.__request_api(
            'notes/state',
            noteId=note_id,
        )

    def notes_favorites_create(
        self,
        note_id: str,
    ) -> bool:
        """Mark as favorite a note.

        Args:
            note_id (str): Specify the Note ID to make a favorite.

        Endpoint:
            :code:`notes/favorites/create`

        Returns:
            bool: Returns :code:`True` if the request was successful.

        Raises:
            MisskeyAPIException: Raise if the API request fails.
        """
        return self.__request_api(
            'notes/favorites/create',
            noteId=note_id,
        )

    def notes_favorites_delete(
        self,
        note_id: str,
    ) -> bool:
        """Delete favorite a note.

        Args:
            note_id (str): Specify the Note ID to unmark a favorite.

        Endpoint:
            :code:`notes/favorites/delete`

        Returns:
            bool: Returns :code:`True` if the request was successful.

        Raises:
            MisskeyAPIException: Raise if the API request fails.
        """
        return self.__request_api(
            'notes/favorites/delete',
            noteId=note_id,
        )

    def notes_delete(
        self,
        note_id: str,
    ) -> bool:
        """Delete a note.

        Args:
            note_id (str): Specify the Note ID to delete.

        Endpoint:
            :code:`notes/delete`

        Returns:
            bool: Returns :code:`True` if the request was successful.

        Raises:
            MisskeyAPIException: Raise if the API request fails.
        """
        return self.__request_api('notes/delete', noteId=note_id)

    def notes_timeline(
        self,
        limit: int = 10,
        since_id: Optional[str] = None,
        until_id: Optional[str] = None,
        since_date: Union[int, datetime.datetime, None] = None,
        until_date: Union[int, datetime.datetime, None] = None,
        include_my_renotes: bool = True,
        include_renoted_my_notes: bool = True,
        include_local_renotes: bool = True,
        with_files: bool = False,
    ) -> List[dict]:
        """Show your home timeline.

        Args:
            limit (int, optional): Specify the amount to get.
            You can specify from 1 to 100.

            since_id (str, optional): Specify the first ID to get.

            until_id (str, optional): Specify the last ID to get.

            since_date (int, datetime.datetime, optional): Specify
            the first date to get.

            until_date (int, datetime.datetime, optional): Specify
            the last date to get.

            include_my_renotes (bool, optional): Specify whether to
            include your notes.

            include_renoted_my_notes (bool, optional): Specify whether to
            include renotes of your notes.

            include_local_renotes (bool, optional): Specify whether to
            include local renotes.

            with_files (bool, optional): Specify whether to get only notes with
            files.

        Endpoint:
            :code:`notes/timeline`

        Returns:
            :obj:`list` of :obj:`dict`: Returns a list of notes.

        Raises:
            MisskeyAPIException: Raise if the API request fails.
        """
        if isinstance(since_date, datetime.datetime):
            since_date = math.floor(
                since_date.timestamp() * 1000)
        if isinstance(until_date, datetime.datetime):
            until_date = math.floor(
                until_date.timestamp() * 1000)
        params = self.__params(locals())
        return self.__request_api('notes/timeline', **params)

    def notes_local_timeline(
        self,
        limit: int = 10,
        since_id: Optional[str] = None,
        until_id: Optional[str] = None,
        since_date: Union[int, datetime.datetime, None] = None,
        until_date: Union[int, datetime.datetime, None] = None,
        with_files: bool = False,
        file_type: Optional[List[str]] = None,
        exclude_nsfw: bool = False,
    ) -> List[dict]:
        """Show local timeline.

        Args:
            limit (int, optional): Specify the amount to get.
            You can specify from 1 to 100.

            since_id (str, optional): Specify the first ID to get.

            until_id (str, optional): Specify the last ID to get.

            since_date (int, datetime.datetime, optional): Specify
            the first date to get.

            until_date (int, datetime.datetime, optional): Specify
            the last date to get.

            with_files (bool, optional): Specify whether to get only notes with
            files.

            file_type (:obj:`list` of :obj:`str`, optional): Specify the file
            type to get.

            exclude_nsfw (bool, optional): Specify whether to exclude NSFW
            (Not safe for work) notes.

        Endpoint:
            :code:`notes/local-timeline`

        Returns:
            :obj:`list` of :obj:`dict`: Returns a list of notes.

        Raises:
            MisskeyAPIException: Raise if the API request fails.
        """
        if isinstance(since_date, datetime.datetime):
            since_date = math.floor(
                since_date.timestamp() * 1000)
        if isinstance(until_date, datetime.datetime):
            until_date = math.floor(
                until_date.timestamp() * 1000)
        params = self.__params(locals())
        return self.__request_api('notes/local-timeline', **params)

    def notes_hybrid_timeline(
        self,
        limit: int = 10,
        since_id: Optional[str] = None,
        until_id: Optional[str] = None,
        since_date: Union[int, datetime.datetime, None] = None,
        until_date: Union[int, datetime.datetime, None] = None,
        include_my_renotes: bool = True,
        include_renoted_my_notes: bool = True,
        include_local_renotes: bool = True,
        with_files: bool = False,
    ) -> List[dict]:
        """Show hybrid(home + local) timeline.

        Args:
            limit (int, optional): Specify the amount to get.
            You can specify from 1 to 100.

            since_id (str, optional): Specify the first ID to get.

            until_id (str, optional): Specify the last ID to get.

            since_date (int, datetime.datetime, optional): Specify
            the first date to get.

            until_date (int, datetime.datetime, optional): Specify
            the last date to get.

            include_my_renotes (bool, optional): Specify whether to
            include your notes.

            include_renoted_my_notes (bool, optional): Specify whether to
            include renotes of your notes.

            include_local_renotes (bool, optional): Specify whether to
            include local renotes.

            with_files (bool, optional): Specify whether to get only notes with
            files.

        Endpoint:
            :code:`notes/hybrid-timeline`

        Returns:
            :obj:`list` of :obj:`dict`: Returns a list of notes.

        Raises:
            MisskeyAPIException: Raise if the API request fails.
        """
        if isinstance(since_date, datetime.datetime):
            since_date = math.floor(
                since_date.timestamp() * 1000)
        if isinstance(until_date, datetime.datetime):
            until_date = math.floor(
                until_date.timestamp() * 1000)
        params = self.__params(locals())
        return self.__request_api('notes/hybrid-timeline', **params)

    def notes_global_timeline(
        self,
        limit: int = 10,
        since_id: Optional[str] = None,
        until_id: Optional[str] = None,
        since_date: Union[int, datetime.datetime, None] = None,
        until_date: Union[int, datetime.datetime, None] = None,
        with_files: bool = False,
    ) -> List[dict]:
        """Show global timeline.

        Args:
            limit (int, optional): Specify the amount to get.
            You can specify from 1 to 100.

            since_id (str, optional): Specify the first ID to get.

            until_id (str, optional): Specify the last ID to get.

            since_date (int, datetime.datetime, optional): Specify
            the first date to get.

            until_date (int, datetime.datetime, optional): Specify
            the last date to get.

            with_files (bool, optional): Specify whether to get only notes with
            files.

        Endpoint:
            :code:`notes/global-timeline`

        Returns:
            :obj:`list` of :obj:`dict`: Returns a list of notes.

        Raises:
            MisskeyAPIException: Raise if the API request fails.
        """
        if isinstance(since_date, datetime.datetime):
            since_date = math.floor(
                since_date.timestamp() * 1000)
        if isinstance(until_date, datetime.datetime):
            until_date = math.floor(
                until_date.timestamp() * 1000)
        params = self.__params(locals())
        return self.__request_api('notes/global-timeline', **params)

    def notes(
        self,
        limit: int = 10,
        since_id: Optional[str] = None,
        until_id: Optional[str] = None,
        local: bool = False,
        reply: Optional[bool] = None,
        renote: Optional[bool] = None,
        with_files: Optional[bool] = None,
        pool: Optional[bool] = None,
    ) -> List[dict]:
        """Get a list of notes.

        Args:
            limit (int, default: 10): Specifies the amount to get.
            You can specify from 1 to 100.

            since_id (str, optional): Specifies the first ID to get.

            until_id (str, optional): Specifies the last ID to get.

            local (bool, default: :code:`False`): Specifies whether to only get
            local notes.

            reply (bool, optional): Specifies whether to get replies. If
            :code:`True`, get only replies and if :code:`False`, get only
            notes which are not replies. If :code:`None`, get both notes.

            renote (bool, optional): Specifies whether to get renotes. If
            :code:`True`, get only renotes and if :code:`False`, get only
            notes which are not renotes. If :code:`None`, get both notes.

            with_files (bool, optional): Specifies whether to get note with
            files. If :code:`True`, get only notes with files and if
            :code:`False`, get only notes without files. If :code:`None`, get
            both notes.

            poll (bool, optional): Specifies whether to get note with poll. If
            :code:`True`, get only notes with polls and if :code:`False`, get
            only notes without polls. If :code:`None`, get both notes.

        Endpoint:
            :code:`notes`

        Returns:
            :obj:`list` of :obj:`dict`: Returns the list of notes.

        Raises:
            MisskeyAPIException: Raise if the API request fails.
        """
        params = self.__params(locals())
        return self.__request_api('notes', **params)

    def notes_clips(
        self,
        note_id: str
    ) -> List[dict]:
        """Get a list of clips that contain the specified note.

        Args:
            note_id (str): Specifies the note ID.

        Endpoint:
            :code:`notes/clips`

        Returns:
            :obj:`list` of :obj:`dict`: Returns the list of notes.

        Raises:
            MisskeyAPIException: Raise if the API request fails.
        """
        return self.__request_api('notes/clips', noteId=note_id)

    def notes_featured(
        self,
        limit: int = 10,
        offset: int = 0,
    ) -> List[dict]:
        """Get featured notes.

        Args:
            limit (int, default: 10): Specifies the amount to get.
            You can specify from 1 to 100.

            offset (int, default: 0): Specifies the offset to get.

        Endpoint:
            :code:`notes/featured`

        Returns:
            :obj:`list` of :obj:`dict`: Returns featured notes sorted in
            reverse chronological order.

        Raises:
            MisskeyAPIException: Raise if the API request fails.
        """
        params = self.__params(locals())
        return self.__request_api('notes/featured', **params)

    def notes_mentions(
        self,
        following: bool = False,
        limit: int = 10,
        since_id: Optional[str] = None,
        until_id: Optional[str] = None,
        visibility: Optional[Union[NoteVisibility, str]] = None,
    ) -> List[dict]:
        """Get a list of notes that mention you.

        Args:
            following (bool, default: :code:`False`): Specifies whether to get
            notes only from you or users you follow.

            limit (int, default: 10): Specifies the amount to get.
            You can specify from 1 to 100.

            since_id (str, optional): Specifies the first ID to get.

            until_id (str, optional): Specifies the last ID to get.

            visibility (str, optional): Specifies the visibility of the note to
            get. Available values are enumerated in
            :class:`enum.NoteVisibility`.

        Endpoint:
            :code:`notes/mentions`

        Returns:
            :obj:`list` of :obj:`dict`: Returns the list of notes.

        Raises:
            MisskeyAPIException: Raise if the API request fails.

            ValueError: Raise if :code:`visibility` is invalid.
        """
        if type(visibility) is str:
            visibility = NoteVisibility(visibility)
        params = self.__params(locals())
        return self.__request_api('notes/mentions', **params)

    def notes_polls_recommendation(
        self,
        limit: int = 10,
        offset: int = 0,
    ) -> List[dict]:
        """Get a list of recommended notes with polls.

        Args:
            limit (int, default: 10): Specifies the amount to get.
            You can specify from 1 to 100.

            offset (int, default: 0): Specifies the offset to get.

        Endpoint:
            :code:`notes/polls/recommendation`

        Returns:
            :obj:`list` of :obj:`dict`: Returns the list of recommended notes.

        Raises:
            MisskeyAPIException: Raise if the API request fails.
        """
        params = self.__params(locals())
        return self.__request_api('notes/polls/recommendation', **params)

    def notes_search(
        self,
        query: str,
        limit: int = 10,
        since_id: Optional[str] = None,
        until_id: Optional[str] = None,
        offset: int = 0,
        host: Optional[str] = None,
        user_id: Optional[str] = None,
        channel_id: Optional[str] = None,
    ) -> List[dict]:
        """Search notes that contain query.

        Args:
            query (str): Specifies search query.

            limit (int, default: 10): Specifies the amount to get.
            You can specify from 1 to 100.

            since_id (str, optional): Specifies the first ID to get.

            until_id (str, optional): Specifies the last ID to get.

            offset (int, default: 0): Specifies the offset to get.

            host (str, optional): Specifies the host to search. The local host
            is represented with :code:`None`.

            user_id (str, optional): Specifies the user ID to search.

            channel_id (str, optional): Specifies the channel ID to search.

        Endpoint:
            :code:`notes/search`

        Returns:
            :obj:`list` of :obj:`dict`: Returns the list of notes.

        Note:
            If :code:`user_id` is set, :code:`channel_id` is ignored.

        Raises:
            MisskeyAPIException: Raise if the API request fails.
        """
        params = self.__params(locals())
        return self.__request_api('notes/search', **params)

    def notes_search_by_tag(
        self,
        tag: Union[str, List[List[str]]],
        limit: int = 10,
        since_id: Optional[str] = None,
        until_id: Optional[str] = None,
        reply: Optional[bool] = None,
        renote: Optional[bool] = None,
        with_files: Optional[bool] = None,
        poll: Optional[bool] = None,
    ) -> List[dict]:
        """Search notes that contain specified hashtags.

        Args:
            tag (str or :obj:`list` of :obj:`list` of :obj:`str`): Specifies
            the hashtag to search. If specified by :obj:`list`, tags inside the
            inner lists are chained with AND, and the outer lists are chained
            with OR.

            limit (int, default: 10): Specifies the amount to get.
            You can specify from 1 to 100.

            since_id (str, optional): Specifies the first ID to get.

            until_id (str, optional): Specifies the last ID to get.

            reply (bool, optional): Specifies whether to get replies. If
            :code:`True`, get only replies and if :code:`False`, get only
            notes which are not replies. If :code:`None`, get both notes.

            renote (bool, optional): Specifies whether to get renotes. If
            :code:`True`, get only renotes and if :code:`False`, get only
            notes which are not renotes. If :code:`None`, get both notes.

            with_files (bool, optional): Specifies whether to get note with
            file. If :code:`True`, get only notes with files and if
            :code:`False`, get only notes without files. If :code:`None`, get
            both notes.

            poll (bool, optional): Specifies whether to get note with poll. If
            :code:`True`, get only notes with polls and if :code:`False`, get
            only notes without polls. If :code:`None`, get both notes.

        Endpoint:
            :code:`notes/search-by-tag`

        Returns:
            :obj:`list` of :obj:`dict`: Returns the list of notes.

        Raises:
            MisskeyAPIException: Raise if the API request fails.
        """
        if type(tag) is list:
            query = tag
            tag = None
        params = self.__params(locals())
        return self.__request_api('notes/search-by-tag', **params)

    def notes_thread_muting_create(
        self,
        note_id: str,
    ) -> bool:
        """Mute the thread that contains the specified note.

        Args:
            note_id (str): Specifies the note ID.

        Endpoint:
            :code:`notes/thread-muting/create`

        Returns:
            bool: Returns :code:`True` if the request was successful.

        Raises:
            MisskeyAPIException: Raise if the API request fails.
        """
        return self.__request_api('notes/thread-muting/create', noteId=note_id)

    def notes_thread_muting_delete(
        self,
        note_id: str,
    ) -> bool:
        """Unmute the thread that contains the specified note.

        Args:
            note_id (str): Specifies the note ID.

        Endpoint:
            :code:`notes/thread-muting/delete`

        Returns:
            bool: Returns :code:`True` if the request was successful.

        Raises:
            MisskeyAPIException: Raise if the API request fails.
        """
        return self.__request_api('notes/thread-muting/delete', noteId=note_id)

    def notes_user_list_timeline(
        self,
        list_id: str,
        limit: int = 10,
        since_id: Optional[str] = None,
        until_id: Optional[str] = None,
        since_date: Union[int, datetime.datetime, None] = None,
        until_date: Union[int, datetime.datetime, None] = None,
        include_my_renotes: bool = True,
        include_renoted_my_notes: bool = True,
        include_local_renotes: bool = True,
        with_files: bool = False,
    ) -> List[dict]:
        """Show the user list timeline.

        Args:
            list_id (str): Specifies the list ID.

            limit (int, optional): Specifies the amount to get.
            You can specify from 1 to 100.

            since_id (str, optional): Specifies the first ID to get.

            until_id (str, optional): Specifies the last ID to get.

            since_date (int, datetime.datetime, optional): Specifies
            the first date to get.

            until_date (int, datetime.datetime, optional): Specifies
            the last date to get.

            include_my_renotes (bool, optional): Specifies whether to
            include your notes.

            include_renoted_my_notes (bool, optional): Specifies whether to
            include renotes of your notes.

            include_local_renotes (bool, optional): Specifies whether to
            include local renotes.

            with_files (bool, optional): Specifies whether to get only notes
            with files.

        Endpoint:
            :code:`notes/user-list-timeline`

        Returns:
            :obj:`list` of :obj:`dict`: Returns a list of notes.

        Raises:
            MisskeyAPIException: Raise if the API request fails.
        """
        if isinstance(since_date, datetime.datetime):
            since_date = math.floor(since_date.timestamp() * 1000)
        if isinstance(until_date, datetime.datetime):
            until_date = math.floor(until_date.timestamp() * 1000)
        params = self.__params(locals())
        return self.__request_api('notes/user-list-timeline', **params)

    def users_show(
        self,
        user_id: Optional[str] = None,
        user_ids: Optional[List[str]] = None,
        username: Optional[str] = None,
        host: Optional[str] = None,
    ) -> Union[dict, List[dict]]:
        """Show user.

        Args:
            user_id (str, optional): Specify the user ID.

            user_ids (list of str, optional): Specify the user IDs.

            username (str, optional): Specify the username.

            host (str, optional): Specify the host.

        Endpoint:
            :code:`users/show`

        Note:
            You must specify one of user_id, user_ids, username (and host).

            If you specify :code:`user_ids`, it returns a list of users.

        Returns:
            :obj:`dict` or :obj:`list` of :obj:`dict`: Returns a user or
            a list of users.

        Raises:
            MisskeyAPIException: Raise if the API request fails.

        """
        params = self.__params(locals())
        return self.__request_api('users/show', **params)

    def users_following(
        self,
        user_id: Optional[str] = None,
        username: Optional[str] = None,
        host: Optional[str] = None,
        since_id: Optional[str] = None,
        until_id: Optional[str] = None,
        limit: int = 10,
    ) -> List[dict]:
        """Get the follow list of the specified user.

        Args:
            user_id (str, optional): Specify the user ID.

            username (str, optional): Specify the username.

            host (str, optional): Specify the host.

            since_id (str, optional): Specify the first ID to get.

            until_id (str, optional): Specify the last ID to get.

            limit (int, optional): Specify the amount to get.
            You can specify from 1 to 100.

        Endpoint:
            :code:`users/following`

        Note:
            You must specify one of user_id, username (and host).

        Returns:
            :obj:`list` of :obj:`dict`: Returns a list of users.

        Raises:
            MisskeyAPIException: Raise if the API request fails.
        """
        params = self.__params(locals())
        if host is None:
            params['host'] = None
        return self.__request_api('users/following', **params)

    def users_followers(
        self,
        user_id: Optional[str] = None,
        username: Optional[str] = None,
        host: Optional[str] = None,
        since_id: Optional[str] = None,
        until_id: Optional[str] = None,
        limit: int = 10,
    ) -> List[dict]:
        """Get the follower list of the specified user.

        Args:
            user_id (str, optional): Specify the user ID.

            username (str, optional): Specify the username.

            host (str, optional): Specify the host.

            since_id (str, optional): Specify the first ID to get.

            until_id (str, optional): Specify the last ID to get.

            limit (int, optional): Specify the amount to get.
            You can specify from 1 to 100.

        Endpoint:
            :code:`users/followers`

        Note:
            You must specify one of user_id, username (and host).

        Returns:
            :obj:`list` of :obj:`dict`: Returns a list of users.

        Raises:
            MisskeyAPIException: Raise if the API request fails.
        """
        params = self.__params(locals())
        if host is None:
            params['host'] = None
        return self.__request_api('users/followers', **params)

    def users_notes(
        self,
        user_id: str,
        include_replies: bool = True,
        limit: int = 10,
        since_id: Optional[str] = None,
        until_id: Optional[str] = None,
        since_date: Union[
            datetime.datetime,
            int,
            None,
        ] = None,
        until_date: Union[
            datetime.datetime,
            int,
            None,
        ] = None,
        include_my_renotes: bool = True,
        with_files: bool = False,
        file_type: Optional[List[str]] = None,
        exclude_nsfw: bool = False,
    ) -> List[dict]:
        """Get the note list of the specified user.

        Args:
            user_id (str): Specify the user ID.

            include_replies (bool, optional): Specify whether to
            include replies.

            limit (int, optional): Specify the amount to get.
            You can specify from 1 to 100.

            since_id (str, optional): Specify the first ID to get.

            until_id (str, optional): Specify the last ID to get.

            since_date (:obj:`datetime.datetime`, optional): Specify the
            first date to get.

            until_date (:obj:`datetime.datetime`, optional): Specify the
            last date to get.

            include_my_renotes (bool, optional): Specify whether to
            include my renotes.

            with_files (bool, optional): Specify whether to include
            files.

            file_type (:obj:`list` of :obj:`str`, optional): Specify
            the file type to get.

            exclude_nsfw (bool, optional): Specify whether to exclude
            NSFW notes.

        Endpoint:
            :code:`users/notes`

        Returns:
            :obj:`list` of :obj:`dict`: Returns a list of notes.

        Raises:
            MisskeyAPIException: Raise if the API request fails.
        """
        if isinstance(since_date, datetime.datetime):
            since_date = math.floor(since_date.timestamp() * 1000)
        if isinstance(until_date, datetime.datetime):
            until_date = math.floor(until_date.timestamp() * 1000)

        params = self.__params(locals())
        return self.__request_api('users/notes', **params)

    def users_stats(
        self,
        user_id: str,
    ) -> dict:
        """Gets the count for the specified user

        Args:
            user_id (str): Specify the user ID.

        Endpoint:
            :code:`users/stats`

        Returns:
            :obj:`dict`: Returns a count for the specified user.

        Raises:
            MisskeyAPIException: Raise if the API request fails.
        """
        return self.__request_api('users/stats', userId=user_id)

    def users_relation(
        self,
        user_id: Union[str, List[str]],
    ) -> Union[dict, List[dict]]:
        """Get the relation of the specified user(s).

        Args:
            user_id (:obj:`str` or :obj:`list` of :obj:`str`): Specify the
            user ID(s).

        Endpoint:
            :code:`users/relation`

        Note:
            If :code:`user_id` is specified by str, it will be returned
            by dict.

            If :code:`user_id` is specified by list, it will be returned
            by dict of list.

        Returns:
            :obj:`dict` or :obj:`list` of :obj:`dict`: Returns the relation.

        Raises:
            MisskeyAPIException: Raise if the API request fails.
        """
        return self.__request_api('users/relation', userId=user_id)

    def users_lists_create(
        self,
        name: str,
    ) -> dict:
        """Create user list.

        Args:
            name (str): Specify the list name.

        Endpoint:
            :code:`users/lists/create`

        Returns:
            dict: Returns the new list information.

        Raises:
            MisskeyAPIException: Raise if the API request fails.
        """
        return self.__request_api('users/lists/create', name=name)

    def users_lists_list(self) -> List[dict]:
        """Get user list.

        Endpoint:
            :code:`users/lists/list`

        Returns:
            list of dict: Returns a list of user lists.

        Raises:
            MisskeyAPIException: Raise if the API request fails.
        """
        return self.__request_api('users/lists/list')

    def users_lists_show(
        self,
        list_id: str,
    ) -> dict:
        """Get user list detail.

        Args:
            list_id (str): Specify the list ID.

        Endpoint:
            :code:`users/lists/show`

        Returns:
            dict: Returns the list information.

        Raises:
            MisskeyAPIException: Raise if the API request fails.
        """
        return self.__request_api('users/lists/show', listId=list_id)

    def users_lists_push(
        self,
        list_id: str,
        user_id: str,
    ) -> bool:
        """Add user to user list.

        Args:
            list_id (str): Specify the list ID.

            user_id (str): Specify the user ID.

        Endpoint:
            :code:`users/lists/push`

        Returns:
            bool: Returns :code:`True` if the user is added to
            the list.

        Raises:
            MisskeyAPIException: Raise if the API request fails.
        """
        params = self.__params(locals())
        return self.__request_api('users/lists/push', **params)

    def users_lists_pull(
        self,
        list_id: str,
        user_id: str,
    ) -> bool:
        """Remove user from user list.

        Args:
            list_id (str): Specify the list ID.

            user_id (str): Specify the user ID.

        Endpoint:
            :code:`users/lists/pull`

        Returns:
            bool: Returns :code:`True` if the user is removed from
            the list.

        Raises:
            MisskeyAPIException: Raise if the API request fails.
        """
        params = self.__params(locals())
        return self.__request_api('users/lists/pull', **params)

    def users_lists_update(
        self,
        list_id: str,
        name: str,
    ) -> dict:
        """Update user list.

        Args:
            list_id (str): Specify the list ID.

            name (str): Specify the new list name.

        Endpoint:
            :code:`users/lists/update`

        Returns:
            dict: Returns the updated list information.

        Raises:
            MisskeyAPIException: Raise if the API request fails.
        """
        params = self.__params(locals())
        return self.__request_api('users/lists/update', **params)

    def users_lists_delete(
        self,
        list_id: str,
    ) -> bool:
        """Delete user list.

        Args:
            list_id (str): Specify the list ID.

        Endpoint:
            :code:`users/lists/delete`

        Returns:
            bool: Returns :code:`True` if the list is deleted.

        Raises:
            MisskeyAPIException: Raise if the API request fails.
        """
        return self.__request_api('users/lists/delete', listId=list_id)

    def users_report_abuse(
        self,
        user_id: str,
        comment: str,
    ) -> bool:
        """Report abuse to user.

        Args:
            user_id (str): Specify the user ID.

            comment (str): Specify the comment.

        Endpoint:
            :code:`users/report-abuse`

        Returns:
            bool: Returns :code:`True` if the report is sent.

        Raises:
            MisskeyAPIException: Raise if the API request fails.
        """
        params = self.__params(locals())
        return self.__request_api('users/report-abuse', **params)

    def users_clips(
        self,
        user_id: str,
        limit: int = 10,
        since_id: Optional[str] = None,
        until_id: Optional[str] = None,
    ) -> List[dict]:
        """Get list of clips created by the specified user.

        Args:
            user_id (str): Specifies the user ID.

            limit (int, default: :code:`10`): Specifies the amount to get.
            You can specify from 1 to 100.

            since_id (str, optional): Specifies the first ID to get.

            until_id (str, optional): Specifies the last ID to get.

        Endpoint:
            :code:`users/clips`

        Returns:
            :obj:`list` of :obj:`dict`: Returns a list of clips.

        Raises:
            MisskeyAPIException: Raise if the API request fails.
        """
        params = self.__params(locals())
        return self.__request_api('users/clips', **params)

    def users(
        self,
        limit: int = 10,
        offset: int = 0,
        alive_only: bool = False,
        origin: Union[UserOrigin, str] = UserOrigin.LOCAL,
        sort_key: Union[
            UserSortKey,
            str,
        ] = UserSortKey.FOLLOWER,
        sort_asc: bool = False,
        hostname: Optional[str] = None,
    ) -> List[dict]:
        """Get a list of users.

        Args:
            limit (int, default: 10): Specifies the amount to get.
            You can specify from 1 to 100.

            offset (int, default: 0): Specifies the offset to get.

            alive_only (bool, default: :code:`False`): Specifies whether to
            only get users active in 5 days.

            origin (str, default: :code:`local`): Specifies the origin type of
            users to get. Available values are enumerated in
            :class:`enum.UserOrigin`. If :code:`combined`, both :code:`local`
            and :code:`remote` users are included in the result.

            sort_key (str, default: :code:`follower`):
            Specifies sort key. Available values are enumerated in
            :class:`enum.UserSortKey`.

            sort_asc (bool, default: :code:`False`): Specifies the sort order.
            Hashtags sort in ascending order according to the key specified
            with :obj:`sort_key` if :code:`True`, descending order if
            :code:`False`.

            hostname (str, optional): Specifies the host to search. The local
            host is represented with :code:`None`.

        Endpoint:
            :code:`users`

        Returns:
            :obj:`list` of :obj:`dict`: Returns the list of users.

        Raises:
            MisskeyAPIException: Raise if the API request fails.

            ValueError: Raise if :code:`origin` or :code:`sort_key` is invalid.
        """
        state = 'alive' if alive_only else 'all'
        if type(origin) is str:
            origin = UserOrigin(origin)
        if type(sort_key) is str:
            sort_key = UserSortKey(sort_key)
        sort = '-' if sort_asc else '+'
        sort += sort_key.value
        del alive_only, sort_key, sort_asc
        params = self.__params(locals())
        return self.__request_api('users', **params)

    def users_gallery_posts(
        self,
        user_id: str,
        limit: int = 10,
        since_id: Optional[str] = None,
        until_id: Optional[str] = None,
    ) -> List[dict]:
        """Show all gallery posts created by the specified user.

        Args:
            user_id (str): Specifies the user ID.

            limit (int, default: 10): Specifies the amount to get.
            You can specify from 1 to 100.

            since_id (str, optional): Specifies the first ID to get.

            until_id (str, optional): Specifies the last ID to get.

        Endpoint:
            :code:`users/gallery/posts`

        Returns:
            :obj:`list` of :obj:`dict`: Returns the list of gallery posts.

        Raises:
            MisskeyAPIException: Raise if the API request fails.
        """
        params = self.__params(locals())
        return self.__request_api('users/gallery/posts', **params)

    def users_get_frequently_replied_users(
        self,
        user_id: str,
        limit: int = 10,
    ) -> List[dict]:
        """Get list of users sorted by the number of replies sent by the
        specified user.

        Args:
            user_id (str): Specifies the user ID.

            limit (int, default: 10): Specifies the amount to get.
            You can specify from 1 to 100.

        Endpoint:
            :code:`users/get-frequently-replied-users`

        Returns:
            :obj:`list` of :obj:`dict`: Returns the list of notes and weights.
            Weight is defined as number of replies the user accepted divided by
            the maximum number of replies the sender sent to a user.

        Raises:
            MisskeyAPIException: Raise if the API request fails.
        """
        return self.__request_api(
            'users/get-frequently-replied-users',
            userId=user_id,
        )

    def users_pages(
        self,
        user_id: str,
        limit: int = 10,
        since_id: Optional[str] = None,
        until_id: Optional[str] = None,
    ) -> List[dict]:
        """Show all pages created by the specified user.

        Args:
            user_id (str): Specifies the user ID.

            limit (int, default: 10): Specifies the amount to get.
            You can specify from 1 to 100.

            since_id (str, optional): Specifies the first ID to get.

            until_id (str, optional): Specifies the last ID to get.

        Endpoint:
            :code:`users/pages`

        Returns:
            :obj:`list` of :obj:`dict`: Returns the list of pages.

        Raises:
            MisskeyAPIException: Raise if the API request fails.
        """
        params = self.__params(locals())
        return self.__request_api('users/pages', **params)

    def users_reactions(
        self,
        user_id: str,
        limit: int = 10,
        since_id: Optional[str] = None,
        until_id: Optional[str] = None,
        since_date: Optional[Union[int, datetime.datetime]] = None,
        until_date: Optional[Union[int, datetime.datetime]] = None,
    ) -> List[dict]:
        """Get reactions created by the specified user.

        Args:
            user_id (str): Specifies the user ID.

            limit (int, default: 10): Specifies the amount to get.
            You can specify from 1 to 100.

            since_id (str, optional): Specifies the first ID to get.

            until_id (str, optional): Specifies the last ID to get.

            since_date (:obj:`datetime.datetime`, optional): Specifies
            the first date to get.

            since_date (:obj:`datetime.datetime`, optional): Specifies
            the last date to get.

        Endpoint:
            :code:`users/reactions`

        Returns:
            :obj:`list` of :obj:`dict`: Returns the list of reactions.

        Raises:
            MisskeyAPIException: Raise if the API request fails.
        """
        if isinstance(since_date, datetime.datetime):
            since_date = math.floor(since_date.timestamp() * 1000)
        if isinstance(until_date, datetime.datetime):
            until_date = math.floor(until_date.timestamp() * 1000)
        params = self.__params(locals())
        return self.__request_api('users/reactions', **params)

    def users_search(
        self,
        query: str,
        limit: int = 10,
        offset: int = 0,
        origin: Union[UserOrigin, str] = UserOrigin.LOCAL,
        detail: bool = True,
    ) -> List[dict]:
        """Search for users.

        Args:
            query(str): Specifies the search query. If starts with :code:`@`,
            search for users whose username starts with the query. Otherwise,
            search for users that contain query in their display name,
            username or profiles.

            limit (int, default: 10): Specifies the amount to get.
            You can specify from 1 to 100.

            offset (int, default: 0): Specifies the offset to get.

            origin (str, default: :code:`local`): Specifies the origin type of
            users to get. Available values are enumerated in
            :class:`enum.UserOrigin`. If :code:`combined`, both :code:`local`
            and :code:`remote` users are included in the result.

            detail (bool, default: :code:`True`): Specifies whether to get
            detailed profiles.

        Endpoint:
            :code:`users/search`

        Returns:
            :obj:`list` of :obj:`dict`: Returns the list of users. Those
            inactive for more than 30 days or suspended users are excluded from
            the result. Sorted by the last note created by the user, in reverse
            chronological order.

        Raises:
            MisskeyAPIException: Raise if the API request fails.

            ValueError: Raise if :code:`origin` is invalid.
        """
        if type(origin) is str:
            origin = UserOrigin(origin)
        params = self.__params(locals())
        return self.__request_api('users/search', **params)

    def users_search_by_username_and_host(
        self,
        username: Optional[str] = None,
        host: Optional[str] = None,
        limit: int = 10,
        detail: bool = True,
    ) -> List[dict]:
        """Search for users by username and host.

        Args:
            username (str, optional): Specifies the username to search.

            host (str, optional): Specifies the host to search.

            limit (int, default: 10): Specifies the amount to get.
            You can specify from 1 to 100.

            detail (bool, default: :code:`True`): Specifies whether to get
            detailed profiles.

        Endpoint:
            :code:`users/search-by-username-and-host`

        Returns:
            :obj:`list` of :obj:`dict`: Returns the list of users. Those
            inactive for more than 30 days or suspended users are excluded from
            the result. Sorted by the last note created by the user, in reverse
            chronological order.

        Note:
            You must specify at least any of :code:`username` or :code:`host`.

        Raises:
            MisskeyAPIException: Raise if the API request fails.
        """
        params = self.__params(locals())
        return self.__request_api(
            'users/search-by-username-and-host',
            **params
        )

    def email_address_available(
        self,
        email_address: str,
    ) -> dict:
        """Check if the email address is available for the instance.

        Args:
            email_address (str): Specifies the email address.

        Endpoint:
            :code:`email-address/available`

        Returns:
            dict: Returns whether the address is available and the reason if
            unavailable.

        Raises:
            MisskeyAPIException: Raise if the API request fails.
        """
        return self.__request_api(
            'email-address/available',
            emailAddress=email_address
        )

    def pinned_users(self) -> List[dict]:
        """Get a list of users pinned by the administrator of the instance.

        Endpoint:
            :code:`pinned-users`

        Returns:
            :obj:`list` of :obj:`dict`: Returns the list of users.

        Raises:
            MisskeyAPIException: Raise if the API request fails.
        """
        return self.__request_api('pinned-users')

    def username_available(
        self,
        username: str,
    ) -> dict:
        """Check if the username is available for the instance.

        Args:
            username (str): Specifies the username.

        Endpoint:
            :code:`username/available`

        Returns:
            dict: Returns whether the username is available.

        Raises:
            MisskeyAPIException: Raise if the API request fails.
        """
        params = self.__params(locals())
        return self.__request_api('username/available', **params)

    def following_create(
        self,
        user_id: str,
    ) -> dict:
        """Follow the specified user.

        Args:
            user_id (str): Specify the user ID.

        Endpoint:
            :code:`following/create`

        Returns:
            dict: Returns the following information.

        Raises:
            MisskeyAPIException: Raise if the API request fails.
        """
        return self.__request_api('following/create', userId=user_id)

    def following_delete(
        self,
        user_id: str,
    ) -> dict:
        """Unfollow the specified user.

        Args:
            user_id (str): Specify the user ID.

        Endpoint:
            :code:`following/delete`

        Returns:
            dict: Returns the following information.

        Raises:
            MisskeyAPIException: Raise if the API request fails.
        """
        return self.__request_api('following/delete', userId=user_id)

    def following_invalidate(
        self,
        user_id: str,
    ) -> dict:
        """Invalidate follow from the specified user.

        Args:
            user_id (str): Specifies the user ID.

        Endpoint:
            :code:`following/invalidate`

        Returns:
            dict: Returns the following information.

        Raises:
            MisskeyAPIException: Raise if the API request fails.
        """
        return self.__request_api('following/invalidate', userId=user_id)

    def mute_create(
        self,
        user_id: str,
        expires_at: Optional[Union[int, datetime.datetime]] = None,
    ) -> bool:
        """Mute the specified user.

        Args:
            user_id (str): Specify the user ID.

            expires_at (:obj:`datetime.datetime`, optional): Specifies the date
            the mute expires at. If :code:`None`, mute indefinitely.

        Endpoint:
            :code:`mute/create`

        Returns:
            bool: Returns :code:`True` if the user is muted.

        Raises:
            MisskeyAPIException: Raise if the API request fails.
        """
        if isinstance(expires_at, datetime.datetime):
            expires_at = math.floor(expires_at.timestamp() * 1000)
        return self.__request_api('mute/create', userId=user_id)

    def mute_list(
        self,
        limit: int = 10,
        since_id: Optional[str] = None,
        until_id: Optional[str] = None,
    ) -> List[dict]:
        """Get list of muted users.

        Args:
            limit (int): Specify the number of users to get.
            You can specify from 1 to 100.

            since_id (str, optional): Specify the first ID to get.

            until_id (str, optional): Specify the last ID to get.

        Endpoint:
            :code:`mute/list`

        Returns:
            :obj:`list` of :obj:`dict`: Returns the list of muted users.

        Raises:
            MisskeyAPIException: Raise if the API request fails.
        """
        params = self.__params(locals())
        return self.__request_api('mute/list', **params)

    def mute_delete(
        self,
        user_id: str,
    ) -> bool:
        """Unmute the specified user.

        Args:
            user_id (str): Specify the user ID.

        Endpoint:
            :code:`mute/delete`

        Returns:
            bool: Returns :code:`True` if the user is unmuted.

        Raises:
            MisskeyAPIException: Raise if the API request fails.
        """
        return self.__request_api('mute/delete', userId=user_id)

    def blocking_create(
        self,
        user_id: str,
    ) -> dict:
        """Block the specified user.

        Args:
            user_id (str): Specify the user ID.

        Endpoint:
            :code:`blocking/create`

        Returns:
            dict: Returns the blocking information.

        Raises:
            MisskeyAPIException: Raise if the API request fails.
        """
        return self.__request_api('blocking/create', userId=user_id)

    def blocking_list(
        self,
        limit: int = 30,
        since_id: Optional[str] = None,
        until_id: Optional[str] = None,
    ) -> List[dict]:
        """Get list of blocked users.

        Args:
            limit (int): Specify the number of users to get.
            You can specify from 1 to 100.

            since_id (str, optional): Specify the first ID to get.

            until_id (str, optional): Specify the last ID to get.

        Endpoint:
            :code:`blocking/list`

        Returns:
            :obj:`list` of :obj:`dict`: Returns the list of blocked users.
        """
        params = self.__params(locals())
        return self.__request_api('blocking/list', **params)

    def blocking_delete(
        self,
        user_id: str,
    ) -> dict:
        """Unblock the specified user.

        Args:
            user_id (str): Specify the user ID.

        Endpoint:
            :code:`blocking/delete`

        Returns:
            dict: Returns the blocking information.

        Raises:
            MisskeyAPIException: Raise if the API request fails.
        """
        return self.__request_api('blocking/delete', userId=user_id)

    def following_requests_accept(
        self,
        user_id: str,
    ) -> bool:
        """Accept the following request.

        Args:
            user_id (str): Specify the user ID.

        Endpoint:
            :code:`following/requests/accept`

        Returns:
            bool: Returns :code:`True` if the request is successful.

        Raises:
            MisskeyAPIException: Raise if the API request fails.
        """
        return self.__request_api(
            'following/requests/accept',
            userId=user_id
        )

    def following_requests_reject(
        self,
        user_id: str,
    ) -> bool:
        """Reject the following request.

        Args:
            user_id (str): Specify the user ID.

        Endpoint:
            :code:`following/requests/reject`

        Returns:
            bool: Returns :code:`True` if the request is successful.

        Raises:
            MisskeyAPIException: Raise if the API request fails.
        """
        return self.__request_api(
            'following/requests/reject',
            userId=user_id,
        )

    def following_requests_cancel(
        self,
        user_id: str,
    ) -> dict:
        """Cancel the following request.

        Args:
            user_id (str): Specify the user ID.

        Endpoint:
            :code:`following/requests/cancel`

        Returns:
            dict: Returns the following information.

        Raises:
            MisskeyAPIException: Raise if the API request fails.
        """
        return self.__request_api(
            'following/requests/cancel',
            userId=user_id,
        )

    def following_requests_list(
        self,
        limit: int = 10,
        since_id: Optional[str] = None,
        until_id: Optional[str] = None,
    ) -> List[dict]:
        """Get list of following requests.

        Args:
            limit (int, default: 10): Specifies the amount to get.
            You can specify from 1 to 100.

            since_id (str, optional): Specifies the first ID to get.

            until_id (str, optional): Specifies the last ID to get.


        Endpoint:
            :code:`following/requests/list`

        Returns:
            :obj:`list` of :obj:`dict`: Returns the list of following requests.

        Raises:
            MisskeyAPIException: Raise if the API request fails.
        """
        params = self.__params(locals())
        return self.__request_api('following/requests/list', **params)

    def drive(self) -> dict:
        """Get drive usage information.

        Endpoint:
            :code:`drive`

        Returns:
            dict: Returns the drive usage information.

        Raises:
            MisskeyAPIException: Raise if the API request fails.
        """
        return self.__request_api('drive')

    def drive_stream(
        self,
        limit: int = 10,
        since_id: Optional[str] = None,
        until_id: Optional[str] = None,
        file_type: Optional[str] = None,
    ) -> List[dict]:
        """Get drive files.

        Args:
            limit (int): Specify the number of files to get.
            You can specify from 1 to 100.

            since_id (str, optional): Specify the first ID to get.

            until_id (str, optional): Specify the last ID to get.

            file_type (str, optional): Specify the file type.

        Endpoint:
            :code:`drive/stream`

        Returns:
            :obj:`list` of :obj:`dict`: Returns the list of files.

        Raises:
            MisskeyAPIException: Raise if the API request fails.
        """
        params = self.__params(
            locals(),
            custom_rename={
                'file_type': 'type',
            },
        )
        return self.__request_api('drive/stream', **params)

    def drive_files(
        self,
        limit: int = 10,
        since_id: Optional[str] = None,
        until_id: Optional[str] = None,
        folder_id: Optional[str] = None,
        file_type: Optional[str] = None,
    ) -> List[dict]:
        """Get drive files in specified folder(optional).

        Args:
            limit (int): Specify the number of files to get.
            You can specify from 1 to 100.

            since_id (str, optional): Specify the first ID to get.

            until_id (str, optional): Specify the last ID to get.

            folder_id (str, optional): Specify the folder ID.

            file_type (str, optional): Specify the file type.

        Endpoint:
            :code:`drive/files`

        Returns:
            :obj:`list` of :obj:`dict`: Returns the list of files.

        Raises:
            MisskeyAPIException: Raise if the API request fails.
        """
        params = self.__params(
            locals(),
            custom_rename={
                'file_type': 'type',
            },
        )
        return self.__request_api('drive/files', **params)

    def drive_files_create(
        self,
        file: IOTypes,
        folder_id: Optional[str] = None,
        name: Optional[str] = None,
        is_sensitive: bool = False,
        force: bool = False,
    ) -> dict:
        """Upload a file to the drive.

        Args:
            file (:obj:`IO`): Assign a file stream. As an example,
            the one opened by the :obj:`open` function is included.

            folder_id (str, optional): Specify the folder ID.

            name (str, optional): Specify the file name.

            is_sensitive (bool, optional): Specify whether the file is
            sensitive.

            force (bool, optional): Specify whether to overwrite the file
            if it already exists.

        Endpoint:
            :code:`drive/files/create`

        Returns:
            dict: Returns the file information.

        Raises:
            MisskeyAPIException: Raise if the API request fails.
        """
        params = self.__params(locals(), {'file', 'is_sensitive', 'force'})
        params.update(
            i=self.__token,
            isSensitive=str(is_sensitive).lower(),
            force=str(force).lower()
        )
        response = self.__session.post(
            f'{self.__api_url}/drive/files/create',
            data=params,
            files={
                'file': file,
            },
            allow_redirects=False,
            timeout=self.timeout,
        )
        if response.status_code >= 400:
            raise MisskeyAPIException(response.json())

        return response.json()

    def drive_files_check_existence(
        self,
        md5: str,
    ) -> bool:
        """Validate if the specified md5 hash exists in the drive.

        Args:
            md5 (str): Specify the md5 hash.

        Endpoint:
            :code:`drive/files/check-existence`

        Returns:
            bool: Returns :code:`True` if the file exists.

        Raises:
            MisskeyAPIException: Raise if the API request fails.
        """
        return self.__request_api('drive/files/check-existence', md5=md5)

    def drive_files_attached_notes(
        self,
        file_id: str,
    ) -> List[dict]:
        """Get notes that have the specified file.

        Args:
            file_id (str): Specify the file ID.

        Endpoint:
            :code:`drive/files/attached-notes`

        Returns:
            :obj:`list` of :obj:`dict`: Returns the list of notes.

        Raises:
            MisskeyAPIException: Raise if the API request fails.
        """
        return self.__request_api(
            'drive/files/attached-notes',
            fileId=file_id
        )

    def drive_files_find_by_hash(
        self,
        md5: str,
    ) -> List[dict]:
        """Get files that have the specified md5 hash.

        Args:
            md5 (str): Specify the md5 hash.

        Endpoint:
            :code:`drive/files/find-by-hash`

        Returns:
            :obj:`list` of :obj:`dict`: Returns the list of files.

        Raises:
            MisskeyAPIException: Raise if the API request fails.
        """
        return self.__request_api(
            'drive/files/find-by-hash',
            md5=md5,
        )

    def drive_files_show(
        self,
        file_id: Optional[str] = None,
        url: Optional[str] = None,
    ) -> dict:
        """Get file information.

        Args:
            file_id (str, optional): Specify the file ID.

            url (str, optional): Specify the file URL.

        Endpoint:
            :code:`drive/files/show`

        Note:
            You need to specify either :obj:`file_id` or :obj:`url`.

        Returns:
            dict: Returns the file information.

        Raises:
            MisskeyAPIException: Raise if the API request fails.
        """
        params = self.__params(locals())
        return self.__request_api(
            'drive/files/show',
            **params
        )

    def drive_files_update(
        self,
        file_id: str,
        folder_id: Union[str, None] = '',
        name: Optional[str] = None,
        is_sensitive: Optional[bool] = None,
        comment: Union[str, None] = '',
    ) -> dict:
        """Update file information.

        Args:
            file_id (str): Specify the file ID.

            folder_id (str, optional): Specify the folder ID.

            name (str, optional): Specify the file name.

            is_sensitive (bool, optional): Specify whether the file is
            sensitive.

            comment (str, optional): Specify a comment.

        Endpoint:
            :code:`drive/files/update`

        Returns:
            dict: Returns the file information.

        Raises:
            MisskeyAPIException: Raise if the API request fails.
        """
        params = self.__params(locals(), {'folder_id', 'comment'})
        if folder_id != '':
            params['folderId'] = folder_id
        if comment != '':
            params['comment'] = comment

        return self.__request_api('drive/files/update', **params)

    def drive_files_delete(
        self,
        file_id: str,
    ) -> bool:
        """Delete a file.

        Args:
            file_id (str): Specify the file ID.

        Endpoint:
            :code:`drive/files/delete`

        Returns:
            bool: Returns :code:`True` if the file is deleted.

        Raises:
            MisskeyAPIException: Raise if the API request fails.
        """
        return self.__request_api('drive/files/delete', fileId=file_id)

    def drive_files_find(
        self,
        name: str,
        folder_id: Optional[str] = None,
    ) -> List[dict]:
        """Get files with the specified name.

        Args:
            name (str): Specifies the file name.

            folder_id (Optional[str]): Specifies the folder ID of the parent
            folder. If :code:`None`, search files in root folder.

        Endpoint:
            :code:`drive/files/find`

        Returns:
            List[dict]: Returns the list of files.

        Raises:
            MisskeyAPIException: Raise if the API request fails.
        """
        params = self.__params(locals())
        return self.__request_api('drive/files/find', **params)

    def drive_files_upload_from_url(
        self,
        url: str,
        folder_id: Optional[str] = None,
        is_sensitive: bool = False,
        comment: Optional[str] = None,
        marker: Optional[str] = None,
        force: bool = False,
    ) -> bool:
        """Upload a file specified with the source URL to the drive.

        Args:
            url (str): Specifies the URL where the file content locates.

            folder_id (str, optional): Specifies the folder ID.

            is_sensitive (bool, default: :code:`False`): Specifies whether the
            file is sensitive.

            comment (str, optional): Specifies the caption of the file.

            marker (str, optional): Specifies the marker to track the upload.

            force (bool, optional): Specifies whether to overwrite the file
            if it already exists.

        Endpoint:
            :code:`drive/files/upload-from-url`

        Returns:
            bool: Returns :code:`True` if the request was successful.

        Raises:
            MisskeyAPIException: Raise if the API request fails.
        """
        params = self.__params(locals())
        return self.__request_api('drive/files/upload-from-url', **params)

    def drive_folders(
        self,
        limit: int = 10,
        since_id: Optional[str] = None,
        until_id: Optional[str] = None,
        folder_id: Optional[str] = None,
    ) -> List[dict]:
        """Get the folder list.

        Args:
            limit (int, optional): Specify the number of folders to get.
            You can specify from 1 to 100.

            since_id (str, optional): Specify the first ID to get.

            until_id (str, optional): Specify the last ID to get.

            folder_id (str, optional): Specify the folder ID.

        Endpoint:
            :code:`drive/folders`

        Returns:
            :obj:`list` of :obj:`dict`: Returns the list of folders.

        Raises:
            MisskeyAPIException: Raise if the API request fails.
        """
        params = self.__params(locals())
        return self.__request_api('drive/folders', **params)

    def drive_folders_create(
        self,
        name: str = 'Untitled',
        parent_id: Optional[str] = None,
    ) -> dict:
        """Create a folder.

        Args:
            name (str, optional): Specify the folder name.

            parent_id (str, optional): Specify the parent folder ID.

        Endpoint:
            :code:`drive/folders/create`

        Returns:
            dict: Returns the folder information.

        Raises:
            MisskeyAPIException: Raise if the API request fails.
        """
        params = self.__params(locals())
        return self.__request_api('drive/folders/create', **params)

    def drive_folders_show(
        self,
        folder_id: str,
    ) -> dict:
        """Get folder information.

        Args:
            folder_id (str): Specify the folder ID.

        Endpoint:
            :code:`drive/folders/show`

        Returns:
            dict: Returns the folder information.

        Raises:
            MisskeyAPIException: Raise if the API request fails.
        """
        return self.__request_api(
            'drive/folders/show',
            folderId=folder_id
        )

    def drive_folders_update(
        self,
        folder_id: str,
        name: Optional[str] = None,
        parent_id: Union[str, None] = '',
    ) -> dict:
        """Update folder information.

        Args:
            folder_id (str): Specify the folder ID.

            name (str, optional): Specify the folder name.

            parent_id (str, optional): Specify the parent folder ID.

        Endpoint:
            :code:`drive/folders/update`

        Returns:
            dict: Returns the folder information.
        """
        params = self.__params(locals(), {'parent_id'})
        if parent_id != '':
            params['parentId'] = parent_id
        return self.__request_api('drive/folders/update', **params)

    def drive_folders_delete(
        self,
        folder_id: str,
    ) -> bool:
        """Delete a folder.

        Args:
            folder_id (str): Specify the folder ID.

        Endpoint:
            :code:`drive/folders/delete`

        Returns:
            bool: Returns :code:`True` if the folder is deleted.

        Raises:
            MisskeyAPIException: Raise if the API request fails.
        """
        return self.__request_api(
            'drive/folders/delete',
            folderId=folder_id
        )

    def drive_folders_find(
        self,
        name: str,
        parent_id: Optional[str] = None,
    ) -> List[dict]:
        """Get folders with the specified name.

        Args:
            name (str): Specifies the folder name.

            folder_id (Optional[str]): Specifies the folder ID of the parent
            folder. If :code:`None`, search folders in root folder.

        Endpoint:
            :code:`drive/folders/find`

        Returns:
            List[dict]: Returns the list of folders.

        Raises:
            MisskeyAPIException: Raise if the API request fails.
        """
        params = self.__params(locals())
        return self.__request_api('drive/folders/find', **params)

    def antennas_create(
        self,
        name: str,
        src: Union[AntennaSource, str] = AntennaSource.ALL,
        user_list_id: Optional[str] = None,
        keywords: List[List[str]] = [[]],
        exclude_keywords: List[List[str]] = [[]],
        users: List[str] = [],
        case_sensitive: bool = False,
        with_replies: bool = False,
        with_file: bool = False,
        notify: bool = False,
    ) -> dict:
        """Create an antenna.

        Args:
            name (str): Specifies the name of the antenna.

            src (str, default: :code:`all`): Specifies antenna source.
            Available values are enumerated in :class:`enum.AntennaSource`.

            user_list_id (str, optional):
            If :code:`src` is :code:`list`, specifies the list ID.

            keywords
            (:obj:`list` of :obj:`list` of :obj:`str`, default: :code:`[[]]`):
            Specifies keywords to listen to. Keywords in the inner list join
            with AND conditions and the outer list with OR conditions.

            exclude_keywords
            (:obj:`list` of :obj:`list` of :obj:`str`, default: :code:`[[]]`):
            Specifies keywords to exclude. Keywords in the inner list join with
            AND conditions and the outer list with OR conditions.

            users (:obj:`list` of :obj:`str`, default: :code:`[]`):
            Specifies usernames of users to listen to.

            case_sensitive (bool, default: :code:`False`):
            Specifies whether keywords are case sensitive.

            with_replies (bool, default: :code:`False`):
            Specifies whether to include replies.

            with_file (bool, default: :code:`False`):
            Specifies whether to listen only to notes with files.

            notify (bool, default: :code:`False`):
            Specifies whether to notify about new notes.

        Endpoint:
            :code:`antennas/create`

        Note:
            If :code:`src` is :code:`list`,
            :code:`user_list_id` must be specified.

        Returns:
            dict: Returns the created antenna information.

        Raises:
            MisskeyAPIException: Raise if the API request fails.

            ValueError: Raise if :code:`src` is invalid.
        """
        if type(src) is str:
            src = AntennaSource(src)

        params = self.__params(locals())
        return self.__request_api('antennas/create', **params)

    def antennas_delete(
        self,
        antenna_id: str,
    ) -> bool:
        """Delete an antenna.

        Args:
            antenna_id (str): Specifies the antenna ID.

        Endpoint:
            :code:`antennas/delete`

        Returns:
            bool: Returns :code:`True` if the antenna is deleted.

        Raises:
            MisskeyAPIException: Raise if the API request fails.
        """
        return self.__request_api('antennas/delete', antennaId=antenna_id)

    def antennas_list(self) -> List[dict]:
        """Get list of antennas.

        Endpoint:
            :code:`antennas/list`

        Returns:
            :obj:`list` of :obj:`dict`: Returns a list of antennas.

        Raises:
            MisskeyAPIException: Raise if the API request fails.
        """
        return self.__request_api('antennas/list')

    def antennas_notes(
        self,
        antenna_id: str,
        limit: int = 10,
        since_id: Optional[str] = None,
        until_id: Optional[str] = None,
        since_date: Union[int, datetime.datetime, None] = None,
        until_date: Union[int, datetime.datetime, None] = None,
    ) -> List[dict]:
        """Get notes from the specified antenna.

        Args:
            antenna_id (str): Specifies the antenna ID.

            limit (int, default: :code:`10`): Specifies the amount to get.
            You can specify from 1 to 100.

            since_id (str, optional): Specifies the first ID to get.

            until_id (str, optional): Specifies the last ID to get.

            since_date (int, datetime.datetime, optional): Specifies
            the first date to get.

            until_date (int, datetime.datetime, optional): Specifies
            the last date to get.


        Endpoint:
            :code:`antennas/notes`

        Returns:
            :obj:`list` of :obj:`dict`: Returns a list of notes.

        Raises:
            MisskeyAPIException: Raise if the API request fails.
        """
        if isinstance(since_date, datetime.datetime):
            since_date = math.floor(since_date.timestamp() * 1000)
        if isinstance(until_date, datetime.datetime):
            until_date = math.floor(until_date.timestamp() * 1000)

        params = self.__params(locals())
        return self.__request_api('antennas/notes', **params)

    def antennas_show(
        self,
        antenna_id: str
    ) -> dict:
        """Get user antenna detail.

        Args:
            antenna_id (str): Specifies the antenna ID.

        Endpoint:
            :code:`antennas/show`

        Returns:
            dict: Returns the antenna information.

        Raises:
            MisskeyAPIException: Raise if the API request fails.
        """
        return self.__request_api('antennas/show', antennaId=antenna_id)

    def antennas_update(
        self,
        antenna_id: str,
        name: str,
        src: Union[AntennaSource, str] = AntennaSource.ALL,
        user_list_id: Optional[str] = None,
        keywords: List[List[str]] = [[]],
        exclude_keywords: List[List[str]] = [[]],
        users: List[str] = [],
        case_sensitive: bool = False,
        with_replies: bool = False,
        with_file: bool = False,
        notify: bool = False,
    ) -> dict:
        """Update an antenna.

        Args:
            antenna_id (str): Specifies the antenna ID to update.

            name (str): Specifies the name of the antenna.

            src (str, default: :code:`all`): Specifies antenna source.
            Available values are enumerated in :class:`enum.AntennaSource`.

            user_list_id (str, optional):
            If :code:`src` is :code:`list`, specifies the list ID.

            keywords
            (:obj:`list` of :obj:`list` of :obj:`str`, default: :code:`[[]]`):
            Specifies keywords to listen to. Keywords in the inner list join
            with AND conditions and the outer list with OR conditions.

            exclude_keywords
            (:obj:`list` of :obj:`list` of :obj:`str`, default: :code:`[[]]`):
            Specifies keywords to exclude. Keywords in the inner list join with
            AND conditions and the outer list with OR conditions.

            users (:obj:`list` of :obj:`str`, default: :code:`[]`):
            Specifies usernames of users to listen to.

            case_sensitive (bool, default: :code:`False`):
            Specifies whether keywords are case sensitive.

            with_replies (bool, default: :code:`False`):
            Specifies whether to include replies.

            with_file (bool, default: :code:`False`):
            Specifies whether to listen only to notes with files.

            notify (bool, default: :code:`False`):
            Specifies whether to notify about new notes.

        Endpoint:
            :code:`antennas/update`

        Note:
            If :code:`src` is :code:`list`, :code:`user_list_id` must be
            specified.

            If you do not specify any of arguments, the corresponding parts of
            your antenna settings will be updated with the default values.

        Returns:
            dict: Returns the updated antenna information.

        Raises:
            MisskeyAPIException: Raise if the API request fails.

            ValueError: Raise if :code:`src` is invalid.
        """
        if type(src) is str:
            src = AntennaSource(src)

        params = self.__params(locals())
        return self.__request_api('antennas/update', **params)

    def channels_create(
        self,
        name: str,
        description: Optional[str] = None,
        banner_id: Optional[str] = None,
    ) -> dict:
        """Create a channel.

        Args:
            name (str): Specifies the name of the channel.

            description (str, optional):
            Specifies the description of the channel.

            banner_id (str, optional):
            Specifies the file ID of the banner image for the channel.

        Endpoint:
            :code:`channels/create`

        Returns:
            dict: Returns the created channel information.

        Note:
            Once you have created a channel, it cannot be deleted.

        Raises:
            MisskeyAPIException: Raise if the API request fails.
        """
        params = self.__params(locals())
        return self.__request_api('channels/create', **params)

    def channels_featured(self) -> List[dict]:
        """Get list of featured channels.

        Endpoint:
            :code:`channels/featured`

        Returns:
            :obj:`list` of :obj:`dict`: Returns the list of featured channels.

        Raises:
            MisskeyAPIException: Raise if the API request fails.
        """
        return self.__request_api('channels/featured')

    def channels_follow(
        self,
        channel_id: str,
    ) -> bool:
        """Follow the specified channel.

        Args:
            channel_id (str): Specifies the channel ID to follow.

        Endpoint:
            :code:`channels/follow`

        Returns:
            bool: Returns :code:`True` if the request was successful.

        Raises:
            MisskeyAPIException: Raise if the API request fails.
        """
        return self.__request_api('channels/follow', channelId=channel_id)

    def channels_followed(
        self,
        limit: int = 5,
        since_id: Optional[str] = None,
        until_id: Optional[str] = None,
    ) -> List[dict]:
        """Get list of channels you are following.

        Args:
            limit (int, default: 5): Specifies the amount to get.
            You can specify from 1 to 100.

            since_id (str, optional): Specifies the first ID to get.

            until_id (str, optional): Specifies the last ID to get.

        Endpoint:
            :code:`channels/followed`

        Returns:
            :obj:`list` of :obj:`dict`:
            Returns the list of channels you are following.

        Raises:
            MisskeyAPIException: Raise if the API request fails.
        """
        params = self.__params(locals())
        return self.__request_api('channels/followed', **params)

    def channels_owned(
        self,
        limit: int = 5,
        since_id: Optional[str] = None,
        until_id: Optional[str] = None,
    ) -> List[dict]:
        """Get list of channels you have created.

        Args:
            limit (int, default: 5): Specifies the amount to get.
            You can specify from 1 to 100.

            since_id (str, optional): Specifies the first ID to get.

            until_id (str, optional): Specifies the last ID to get.

        Endpoint:
            :code:`channels/owned`

        Returns:
            :obj:`list` of :obj:`dict`:
            Returns the list of channels you have created.

        Raises:
            MisskeyAPIException: Raise if the API request fails.
        """
        params = self.__params(locals())
        return self.__request_api('channels/owned', **params)

    def channels_show(
        self,
        channel_id: str,
    ) -> dict:
        """Get channel details.

        Args:
            channel_id (str): Specifies the channel ID to get.

        Endpoint:
            :code:`channels/show`

        Returns:
            dict: Returns the channel information.

        Raises:
            MisskeyAPIException: Raise if the API request fails.
        """
        return self.__request_api('channels/show', channelId=channel_id)

    def channels_timeline(
        self,
        channel_id: str,
        limit: int = 10,
        since_id: Optional[str] = None,
        until_id: Optional[str] = None,
        since_date: Union[int, datetime.datetime, None] = None,
        until_date: Union[int, datetime.datetime, None] = None,
    ) -> List[dict]:
        """Get notes from the specified channel.

        Args:
            channel_id (str): Specifies the channel ID to get.

            limit (int, default: 10): Specifies the amount to get.
            You can specify from 1 to 100.

            since_id (str, optional): Specifies the first ID to get.

            until_id (str, optional): Specifies the last ID to get.

            since_date (int, datetime.datetime, optional): Specifies
            the first date to get.

            until_date (int, datetime.datetime, optional): Specifies
            the last date to get.

        Endpoint:
            :code:`channels/timeline`

        Returns:
            :obj:`list` of :obj:`dict`:
            Returns the list of notes from the channel.

        Raises:
            MisskeyAPIException: Raise if the API request fails.
        """
        if isinstance(since_date, datetime.datetime):
            since_date = math.floor(since_date.timestamp() * 1000)
        if isinstance(until_date, datetime.datetime):
            until_date = math.floor(until_date.timestamp() * 1000)
        params = self.__params(locals())
        return self.__request_api('channels/timeline', **params)

    def channels_unfollow(
        self,
        channel_id: str,
    ) -> bool:
        """Unfollow the specified channel.

        Args:
            channel_id (str): Specifies the channel ID to unfollow.

        Endpoint:
            :code:`channels/unfollow`

        Returns:
            bool: Returns :code:`True` if the request was successful.

        Raises:
            MisskeyAPIException: Raise if the API request fails.
        """
        return self.__request_api('channels/unfollow', channelId=channel_id)

    def channels_update(
        self,
        channel_id: str,
        name: str,
        description: Optional[str] = None,
        banner_id: Optional[str] = None,
    ) -> dict:
        """Update a channel.

        Args:
            channel_id (str): Specifies the channel ID to update.

            name (str): Specifies the name of the channel.

            description (str, optional):
            Specifies the description of the channel.

            banner_id (str, optional):
            Specifies the file ID of the banner image for the channel.

        Note:
            If you do not specify any of arguments, the corresponding parts of
            your channel settings will be updated with the default values.

        Endpoint:
            :code:`channels/update`

        Returns:
            dict: Returns the updated channel information.

        Raises:
            MisskeyAPIException: Raise if the API request fails.
        """
        params = self.__params(locals())
        return self.__request_api('channels/update', **params)

    def charts_active_users(
        self,
        span: Union[ChartSpan, str] = ChartSpan.DAY,
        limit: int = 30,
        offset: Optional[int] = None,
    ) -> dict:
        """Get chart of active users.

        Args:
            span (str, default: :code:`day`):
            Specifies spans of single items in the chart.

            limit (int, default: :code:`30`): Specifies the amount to get.
            You can specify from 1 to 500.

            offset (int, optional): Specifies the offset to get.

        Endpoint:
            :code:`charts/active-users`

        Returns:
            dict: Returns the active users chart.

        Raises:
            MisskeyAPIException: Raise if the API request fails.

            ValueError: Raise if :code:`span` is invalid.
        """
        if type(span) is str:
            span = ChartSpan(span)
        params = self.__params(locals())
        return self.__request_api('charts/active-users', **params)

    def charts_ap_request(
        self,
        span: Union[ChartSpan, str] = ChartSpan.DAY,
        limit: int = 30,
        offset: Optional[int] = None,
    ) -> dict:
        """Get chart of ActivityPub requests amount.

        Args:
            span (str, default: :code:`day`):
            Specifies spans of single items in the chart.

            limit (int, default: :code:`30`): Specifies the amount to get.
            You can specify from 1 to 500.

            offset (int, optional): Specifies the offset to get.

        Endpoint:
            :code:`charts/ap-request`

        Returns:
            dict: Returns the ActivityPub request chart.

        Raises:
            MisskeyAPIException: Raise if the API request fails.

            ValueError: Raise if :code:`span` is invalid.
        """
        if type(span) is str:
            span = ChartSpan(span)
        params = self.__params(locals())
        return self.__request_api('charts/ap-request', **params)

    def charts_drive(
        self,
        span: Union[ChartSpan, str] = ChartSpan.DAY,
        limit: int = 30,
        offset: Optional[int] = None,
    ) -> dict:
        """Get chart of drive file difference.

        Args:
            span (str, default: :code:`day`):
            Specifies spans of single items in the chart.

            limit (int, default: :code:`30`): Specifies the amount to get.
            You can specify from 1 to 500.

            offset (int, optional): Specifies the offset to get.

        Endpoint:
            :code:`charts/drive`

        Returns:
            dict: Returns the drive chart.

        Raises:
            MisskeyAPIException: Raise if the API request fails.

            ValueError: Raise if :code:`span` is invalid.
        """
        if type(span) is str:
            span = ChartSpan(span)
        params = self.__params(locals())
        return self.__request_api('charts/drive', **params)

    def charts_federation(
        self,
        span: Union[ChartSpan, str] = ChartSpan.DAY,
        limit: int = 30,
        offset: Optional[int] = None,
    ) -> dict:
        """Get chart of federation.

        Args:
            span (str, default: :code:`day`):
            Specifies spans of single items in the chart.

            limit (int, default: :code:`30`): Specifies the amount to get.
            You can specify from 1 to 500.

            offset (int, optional): Specifies the offset to get.

        Endpoint:
            :code:`charts/federation`

        Returns:
            dict: Returns the federation chart.

        Raises:
            MisskeyAPIException: Raise if the API request fails.

            ValueError: Raise if :code:`span` is invalid.
        """
        if type(span) is str:
            span = ChartSpan(span)
        params = self.__params(locals())
        return self.__request_api('charts/federation', **params)

    def charts_instance(
        self,
        host: str,
        span: Union[ChartSpan, str] = ChartSpan.DAY,
        limit: int = 30,
        offset: Optional[int] = None,
    ) -> dict:
        """Get chart of the specified instance.

        Args:
            host (str): Specifies the host of the instance.

            span (str, default: :code:`day`):
            Specifies spans of single items in the chart.

            limit (int, default: :code:`30`): Specifies the amount to get.
            You can specify from 1 to 500.

            offset (int, optional): Specifies the offset to get.

        Endpoint:
            :code:`charts/instance`

        Returns:
            dict: Returns the instance chart.

        Raises:
            MisskeyAPIException: Raise if the API request fails.

            ValueError: Raise if :code:`span` is invalid.
        """
        if type(span) is str:
            span = ChartSpan(span)
        params = self.__params(locals())
        return self.__request_api('charts/instance', **params)

    def charts_notes(
        self,
        span: Union[ChartSpan, str] = ChartSpan.DAY,
        limit: int = 30,
        offset: Optional[int] = None,
    ) -> dict:
        """Get chart of notes.

        Args:
            span (str, default: :code:`day`):
            Specifies spans of single items in the chart.

            limit (int, default: :code:`30`): Specifies the amount to get.
            You can specify from 1 to 500.

            offset (int, optional): Specifies the offset to get.

        Endpoint:
            :code:`charts/notes`

        Returns:
            dict: Returns the notes chart.

        Raises:
            MisskeyAPIException: Raise if the API request fails.

            ValueError: Raise if :code:`span` is invalid.
        """
        if type(span) is str:
            span = ChartSpan(span)
        params = self.__params(locals())
        return self.__request_api('charts/notes', **params)

    def charts_user_drive(
        self,
        user_id: str,
        span: Union[ChartSpan, str] = ChartSpan.DAY,
        limit: int = 30,
        offset: Optional[int] = None,
    ) -> dict:
        """Get chart of drive usage of the specified user.

        Args:
            user_id (str): Specifies the user ID.

            span (str, default: :code:`day`):
            Specifies spans of single items in the chart.

            limit (int, default: :code:`30`): Specifies the amount to get.
            You can specify from 1 to 500.

            offset (int, optional): Specifies the offset to get.

        Endpoint:
            :code:`charts/user/drive`

        Returns:
            dict: Returns the user drive chart.

        Raises:
            MisskeyAPIException: Raise if the API request fails.

            ValueError: Raise if :code:`span` is invalid.
        """
        if type(span) is str:
            span = ChartSpan(span)
        params = self.__params(locals())
        return self.__request_api('charts/user/drive', **params)

    def charts_user_following(
        self,
        user_id: str,
        span: Union[ChartSpan, str] = ChartSpan.DAY,
        limit: int = 30,
        offset: Optional[int] = None,
    ) -> dict:
        """Get chart of following and followers number of the specified user.

        Args:
            user_id (str): Specifies the user ID.

            span (str, default: :code:`day`):
            Specifies spans of single items in the chart.

            limit (int, default: :code:`30`): Specifies the amount to get.
            You can specify from 1 to 500.

            offset (int, optional): Specifies the offset to get.

        Endpoint:
            :code:`charts/user/following`

        Returns:
            dict: Returns the user following chart.

        Raises:
            MisskeyAPIException: Raise if the API request fails.

            ValueError: Raise if :code:`span` is invalid.
        """
        if type(span) is str:
            span = ChartSpan(span)
        params = self.__params(locals())
        return self.__request_api('charts/user/following', **params)

    def charts_user_notes(
        self,
        user_id: str,
        span: Union[ChartSpan, str] = ChartSpan.DAY,
        limit: int = 30,
        offset: Optional[int] = None,
    ) -> dict:
        """Get chart of notes of the specified user.

        Args:
            user_id (str): Specifies the user ID.

            span (str, default: :code:`day`):
            Specifies spans of single items in the chart.

            limit (int, default: :code:`30`): Specifies the amount to get.
            You can specify from 1 to 500.

            offset (int, optional): Specifies the offset to get.

        Endpoint:
            :code:`charts/user/notes`

        Returns:
            dict: Returns the user notes chart.

        Raises:
            MisskeyAPIException: Raise if the API request fails.

            ValueError: Raise if :code:`span` is invalid.
        """
        if type(span) is str:
            span = ChartSpan(span)
        params = self.__params(locals())
        return self.__request_api('charts/user/notes', **params)

    def charts_user_pv(
        self,
        user_id: str,
        span: Union[ChartSpan, str] = ChartSpan.DAY,
        limit: int = 30,
        offset: Optional[int] = None,
    ) -> dict:
        """Get chart of profile view count of the specified user.

        Args:
            user_id (str): Specifies the user ID.

            span (str, default: :code:`day`):
            Specifies spans of single items in the chart.

            limit (int, default: :code:`30`): Specifies the amount to get.
            You can specify from 1 to 500.

            offset (int, optional): Specifies the offset to get.

        Endpoint:
            :code:`charts/user/pv`

        Returns:
            dict: Returns the user pv chart.

        Raises:
            MisskeyAPIException: Raise if the API request fails.

            ValueError: Raise if :code:`span` is invalid.
        """
        if type(span) is str:
            span = ChartSpan(span)
        params = self.__params(locals())
        return self.__request_api('charts/user/pv', **params)

    def charts_user_reactions(
        self,
        user_id: str,
        span: Union[ChartSpan, str] = ChartSpan.DAY,
        limit: int = 30,
        offset: Optional[int] = None,
    ) -> dict:
        """Get chart of received reactions of the specified user.

        Args:
            user_id (str): Specifies the user ID.

            span (str, default: :code:`day`):
            Specifies spans of single items in the chart.

            limit (int, default: :code:`30`): Specifies the amount to get.
            You can specify from 1 to 500.

            offset (int, optional): Specifies the offset to get.

        Endpoint:
            :code:`charts/user/reactions`

        Returns:
            dict: Returns the user reactions chart.

        Raises:
            MisskeyAPIException: Raise if the API request fails.

            ValueError: Raise if :code:`span` is invalid.
        """
        if type(span) is str:
            span = ChartSpan(span)
        params = self.__params(locals())
        return self.__request_api('charts/user/reactions', **params)

    def charts_users(
        self,
        span: Union[ChartSpan, str] = ChartSpan.DAY,
        limit: int = 30,
        offset: Optional[int] = None,
    ) -> dict:
        """Get chart of users.

        Args:
            span (str, default: :code:`day`):
            Specifies spans of single items in the chart.

            limit (int, default: :code:`30`): Specifies the amount to get.
            You can specify from 1 to 500.

            offset (int, optional): Specifies the offset to get.

        Endpoint:
            :code:`charts/users`

        Returns:
            dict: Returns the users chart.

        Raises:
            MisskeyAPIException: Raise if the API request fails.

            ValueError: Raise if :code:`span` is invalid.
        """
        if type(span) is str:
            span = ChartSpan(span)
        params = self.__params(locals())
        return self.__request_api('charts/users', **params)

    def clips_add_note(
        self,
        clip_id: str,
        note_id: str,
    ) -> bool:
        """Add a note to the specified clip.

        Args:
            clip_id (str): Specifies the clip ID to add the note.

            note_id (str): Specifies the note ID to add.

        Endpoint:
            :code:`clips/add-note`

        Returns:
            bool: Returns :code:`True` if the request was successful.

        Raises:
            MisskeyAPIException: Raise if the API request fails.
        """
        params = self.__params(locals())
        return self.__request_api('clips/add-note', **params)

    def clips_create(
        self,
        name: str,
        is_public: bool = False,
        description: Optional[str] = None,
    ) -> dict:
        """Create a clip.

        Args:
            name (str): Specifies the clip name.

            is_public (bool, default: :code:`False`):
            Whether to reveal the clip to other users.

            description (str, optional): Specifies the description of the clip.

        Endpoint:
            :code:`clips/create`

        Returns:
            dict: Returns the created clip.

        Raises:
            MisskeyAPIException: Raise if the API request fails.
        """
        params = self.__params(locals())
        return self.__request_api('clips/create', **params)

    def clips_delete(
        self,
        clip_id: str
    ) -> bool:
        """Delete a clip.

        Args:
            clip_id (str): Specifies the clip ID to delete.

        Endpoint:
            :code:`clips/delete`

        Returns:
            bool: Returns :code:`True` if the request was successful.

        Raises:
            MisskeyAPIException: Raise if the API request fails.
        """
        return self.__request_api('clips/delete', clipId=clip_id)

    def clips_list(self) -> List[dict]:
        """Get list of clips you have created.

        Endpoint:
            :code:`clips/list`

        Returns:
            :obj:`list` of :obj:`dict`: Returns a list of clips.

        Raises:
            MisskeyAPIException: Raise if the API request fails.
        """
        return self.__request_api('clips/list')

    def clips_notes(
        self,
        clip_id: str,
        limit: int = 10,
        since_id: Optional[str] = None,
        until_id: Optional[str] = None,
    ) -> List[dict]:
        """Get notes in the specified clip.

        Args:
            clip_id (str): Specifies the clip ID.

            limit (int, default: :code:`10`): Specifies the amount to get.
            You can specify from 1 to 100.

            since_id (str, optional): Specifies the first ID to get.

            until_id (str, optional): Specifies the last ID to get.

        Endpoint:
            :code:`clips/notes`

        Returns:
            :obj:`list` of :obj:`dict`: Returns a list of notes.

        Raises:
            MisskeyAPIException: Raise if the API request fails.
        """
        params = self.__params(locals())
        return self.__request_api('clips/notes', **params)

    def clips_remove_note(
        self,
        clip_id: str,
        note_id: str,
    ) -> bool:
        """Remove a note from the specified clip.

        Args:
            clip_id (str): Specifies the clip ID to remove the note.

            note_id (str): Specifies the note ID to remove.

        Endpoint:
            :code:`clips/remove-note`

        Returns:
            bool: Returns :code:`True` if the request was successful.

        Raises:
            MisskeyAPIException: Raise if the API request fails.
        """
        params = self.__params(locals())
        return self.__request_api('clips/remove-note', **params)

    def clips_show(
        self,
        clip_id: str,
    ) -> dict:
        """Get clip information.

        Args:
            clip_id (str): Specifies the clip ID.

        Endpoint:
            :code:`clips/show`

        Returns:
            dict: Returns the clip information.

        Raises:
            MisskeyAPIException: Raise if the API request fails.
        """
        return self.__request_api('clips/show', clipId=clip_id)

    def clips_update(
        self,
        clip_id: str,
        name: str,
        is_public: bool = False,
        description: Optional[str] = None,
    ) -> dict:
        """Update the clip information.

        Args:
            clip_id (str): Specifies the clip ID to update.

            name (str): Specifies the clip name.

            is_public (bool, default: :code:`False`):
            Whether to reveal the clip to other users.

            description (str, optional): Specifies the description of the clip.

        Endpoint:
            :code:`clips/update`

        Returns:
            dict: Returns the updated clip.

        Note:
            If you do not specify any of arguments, the corresponding parts of
            your clip settings will be updated with the default values.

        Raises:
            MisskeyAPIException: Raise if the API request fails.
        """
        params = self.__params(locals())
        return self.__request_api('clips/update', **params)

    def flash_create(
        self,
        title: str,
        summary: str,
        script: str,
        permissions: List[str] = [],
    ) -> dict:
        """Create a Play.

        Args:
            title (str): Specifies the title of the Play.

            summary (str): Specifies the description of the Play.

            script (str): Specifies the script of the Play.

            permissions (:obj:`list` of :obj:`str`, default: :code:`[]`):
            Specifies permissions.

        Endpoint:
            :code:`flash/create`

        Returns:
            dict: Returns the created Play information.

        Raises:
            MisskeyAPIException: Raise if the API request fails.
        """
        params = self.__params(locals())
        return self.__request_api('flash/create', **params)

    def flash_delete(
        self,
        flash_id: str,
    ) -> List[dict]:
        """Delete a Play.

        Args:
            flash_id (str): Specifies the Play ID.

        Endpoint:
            :code:`flash/delete`

        Returns:
            bool: Returns :code:`True` if the request was successful.

        Raises:
            MisskeyAPIException: Raise if the API request fails.
        """
        return self.__request_api('flash/delete', flashId=flash_id)

    def flash_featured(self) -> List[dict]:
        """Get list of featured Plays.

        Endpoint:
            :code:`flash/featured`

        Returns:
            :obj:`list` of :obj:`dict`: Returns the list of featured Plays.

        Raises:
            MisskeyAPIException: Raise if the API request fails.
        """
        params = self.__params(locals())
        return self.__request_api('flash/featured', **params)

    def flash_like(
        self,
        flash_id: str,
    ) -> bool:
        """Like the specified Play.

        Args:
            flash_id (str): Specifies the Play ID.

        Endpoint:
            :code:`flash/like`

        Returns:
            bool: Returns :code:`True` if the request was successful.

        Raises:
            MisskeyAPIException: Raise if the API request fails.
        """
        return self.__request_api('flash/like', flashId=flash_id)

    def flash_my(
        self,
        limit: int = 10,
        since_id: Optional[str] = None,
        until_id: Optional[str] = None,
    ) -> List[dict]:
        """Get list of Plays you have created.

        Args:
            limit (int, default: 10): Specifies the amount to get.
            You can specify from 1 to 100.

            since_id (str, optional): Specifies the first ID to get.

            until_id (str, optional): Specifies the last ID to get.

        Endpoint:
            :code:`flash/my`

        Returns:
            :obj:`list` of :obj:`dict`: Returns the list of Plays.

        Raises:
            MisskeyAPIException: Raise if the API request fails.
        """
        params = self.__params(locals())
        return self.__request_api('flash/my', **params)

    def flash_my_likes(
        self,
        limit: int = 10,
        since_id: Optional[str] = None,
        until_id: Optional[str] = None,
    ) -> List[dict]:
        """Get list of Plays you have liked.

        Args:
            limit (int, default: 10): Specifies the amount to get.
            You can specify from 1 to 100.

            since_id (str, optional): Specifies the first ID to get.

            until_id (str, optional): Specifies the last ID to get.

        Endpoint:
            :code:`flash/my-likes`

        Returns:
            :obj:`list` of :obj:`dict`: Returns the list of Plays.

        Raises:
            MisskeyAPIException: Raise if the API request fails.
        """
        params = self.__params(locals())
        return self.__request_api('flash/my-likes', **params)

    def flash_show(
        self,
        flash_id: str,
    ) -> dict:
        """Get Play details.

        Args:
            flash_id (str): Specifies the Play ID to get.

        Endpoint:
            :code:`flash/show`

        Returns:
            dict: Returns the Play information.

        Raises:
            MisskeyAPIException: Raise if the API request fails.
        """
        return self.__request_api('flash/show', flashId=flash_id)

    def flash_unlike(
        self,
        flash_id: str,
    ) -> bool:
        """Unlike the specified Play.

        Args:
            flash_id (str): Specifies the Play ID.

        Endpoint:
            :code:`flash/unlike`

        Returns:
            bool: Returns :code:`True` if the request was successful.

        Raises:
            MisskeyAPIException: Raise if the API request fails.
        """
        return self.__request_api('flash/unlike', flashId=flash_id)

    def flash_update(
        self,
        flash_id: str,
        title: str,
        summary: str,
        script: str,
        permissions: List[str] = [],
    ) -> bool:
        """Update the Play information.

        Args:
            flash_id (str): Specifies the Play ID.

            title (str): Specifies the title of the Play.

            summary (str): Specifies the description of the Play.

            script (str): Specifies the script of the Play.

            permissions (:obj:`list` of :obj:`str`, default: :code:`[]`):
            Specifies permissions.

        Endpoint:
            :code:`flash/update`

        Returns:
            bool: Returns :code:`True` if the request was successful.

        Raises:
            MisskeyAPIException: Raise if the API request fails.
        """
        params = self.__params(locals())
        return self.__request_api('flash/update', **params)

    def gallery_featured(self) -> List[dict]:
        """Get list of featured gallery posts.

        Endpoint:
            :code:`gallery/featured`

        Returns:
            :obj:`list` of :obj:`dict`: Returns the list of featured gallery
            posts.

        Raises:
            MisskeyAPIException: Raise if the API request fails.
        """
        return self.__request_api('gallery/featured')

    def gallery_popular(self) -> List[dict]:
        """Get list of popular gallery posts.

        Endpoint:
            :code:`gallery/popular`

        Returns:
            :obj:`list` of :obj:`dict`: Returns the list of popular gallery
            posts.

        Raises:
            MisskeyAPIException: Raise if the API request fails.
        """
        return self.__request_api('gallery/popular')

    def gallery_posts(
        self,
        limit: int = 10,
        since_id: Optional[str] = None,
        until_id: Optional[str] = None,
    ) -> List[dict]:
        """Get list of gallery posts.

        Args:
            limit (int, default: 10): Specifies the amount to get.
            You can specify from 1 to 100.

            since_id (str, optional): Specifies the first ID to get.

            until_id (str, optional): Specifies the last ID to get.

        Endpoint:
            :code:`gallery/posts`

        Returns:
            :obj:`list` of :obj:`dict`: Returns the list of gallery posts.

        Raises:
            MisskeyAPIException: Raise if the API request fails.
        """
        params = self.__params(locals())
        return self.__request_api('gallery/posts', **params)

    def gallery_posts_create(
        self,
        title: str,
        file_ids: List[str],
        description: Optional[str] = None,
        is_sensitive: bool = False,
    ) -> dict:
        """Create a gallery post.

        Args:
            title (str): Specifies the title of the post.

            file_ids (:obj:`list` of :obj:`str`): Specifies the file ID to
            attach to the post.

            description (str, optional): Specifies the description of the post.

            is_sensitive (bool, default: :code:`False`): Specifies whether the
            files are sensitive.

        Endpoint:
            :code:`gallery/posts/create`

        Returns:
            dict: Returns the created gallery post information.

        Raises:
            MisskeyAPIException: Raise if the API request fails.
        """
        params = self.__params(locals())
        return self.__request_api('gallery/posts/create', **params)

    def gallery_posts_delete(
        self,
        post_id: str,
    ) -> bool:
        """Delete a gallery post.

        Args:
            post_id (str): Specifies the gallery post ID.

        Endpoint:
            :code:`gallery/posts/delete`

        Returns:
            bool: Returns :code:`True` if the request was successful.

        Raises:
            MisskeyAPIException: Raise if the API request fails.
        """
        return self.__request_api('gallery/posts/delete', postId=post_id)

    def gallery_posts_like(
        self,
        post_id: str,
    ) -> bool:
        """Like the specified gallery post.

        Args:
            post_id (str): Specifies the gallery post ID.

        Endpoint:
            :code:`gallery/posts/like`

        Returns:
            bool: Returns :code:`True` if the request was successful.

        Raises:
            MisskeyAPIException: Raise if the API request fails.
        """
        return self.__request_api('gallery/posts/like', postId=post_id)

    def gallery_posts_show(
        self,
        post_id: str,
    ) -> dict:
        """Get the gallery post information.

        Args:
            post_id (str): Specifies the gallery post ID.

        Endpoint:
            :code:`gallery/posts/show`

        Returns:
            dict: Returns the gallery post information.

        Raises:
            MisskeyAPIException: Raise if the API request fails.
        """
        return self.__request_api('gallery/posts/show', postId=post_id)

    def gallery_posts_unlike(
        self,
        post_id: str,
    ) -> bool:
        """Unlike the specified gallery post.

        Args:
            post_id (str): Specifies the gallery post ID.

        Endpoint:
            :code:`gallery/posts/unlike`

        Returns:
            bool: Returns :code:`True` if the request was successful.

        Raises:
            MisskeyAPIException: Raise if the API request fails.
        """
        return self.__request_api('gallery/posts/unlike', postId=post_id)

    def gallery_posts_update(
        self,
        post_id: str,
        title: str,
        file_ids: List[str],
        description: Optional[str] = None,
        is_sensitive: bool = False,
    ) -> dict:
        """Update a gallery post.

        Args:
            post_id (str): Specifies the gallery post ID.

            title (str): Specifies the title of the post.

            file_ids (:obj:`list` of :obj:`str`): Specifies the file ID to
            attach to the post.

            description (str, optional): Specifies the description of the post.

            is_sensitive (bool, default: :code:`False`): Specifies whether the
            files are sensitive.

        Endpoint:
            :code:`gallery/posts/update`

        Returns:
            dict: Returns the updated gallery post information.

        Note:
            If you do not specify any of arguments, the corresponding parts of
            your gallery settings will be updated with the default values.

        Raises:
            MisskeyAPIException: Raise if the API request fails.
        """
        params = self.__params(locals())
        return self.__request_api('gallery/posts/update', **params)

    def hashtags_list(
        self,
        limit: int = 10,
        attached_to_user_only: bool = False,
        attached_to_local_user_only: bool = False,
        attached_to_remote_user_only: bool = False,
        sort_key: Union[
            HashtagsListSortKey,
            str,
        ] = HashtagsListSortKey.MENTIONED_USERS,
        sort_asc: bool = False,
    ) -> List[dict]:
        """Get list of hashtags.

        Args:
            limit (int, default: :code:`10`): Specifies the amount to get.
            You can specify from 1 to 100.

            attached_to_user_only (bool, default: :code:`False`): Specifies
            whether to exclude hashtags that are not attached to user profiles.

            attached_to_local_user_only (bool, default: :code:`False`):
            Specifies whether to exclude hashtags that are not attached to
            local user profiles.

            attached_to_remote_user_only (bool, default: :code:`False`):
            Specifies whether to exclude hashtags that are not attached to
            remote user profiles.

            sort_key (str, default: :code:`mentionedUsers`):
            Specifies sort key. Available values are enumerated in
            :class:`enum.HashtagsListSortKey`.

            sort_asc (bool, default: :code:`False`): Specifies the sort order.
            Hashtags sort in ascending order according to the key specified
            with :obj:`sort_key` if :code:`True`, descending order if
            :code:`False`.

        Endpoint:
            :code:`hashtags/list`

        Returns:
            :obj:`list` of :obj:`dict`: Returns the list of hashtags.

        Raises:
            MisskeyAPIException: Raise if the API request fails.

            ValueError: Raise if :code:`origin` or :code:`sort_key` is invalid.
        """
        if type(sort_key) is str:
            sort_key = HashtagsListSortKey(sort_key)
        sort = '-' if sort_asc else '+'
        sort += sort_key.value
        del sort_key, sort_asc
        params = self.__params(locals())
        return self.__request_api('hashtags/list', **params)

    def hashtags_search(
        self,
        query: str,
        limit: int = 10,
        offset: int = 0,
    ) -> List[dict]:
        """Search hashtags that start with the specified query.

        Args:
            query (str): Specify search query.

            limit (int, default: :code:`10`): Specifies the amount to get.
            You can specify from 1 to 100.

            offset (int, default: :code:`0`): Specifies the offset to get.

        Endpoint:
            :code:`hashtags/search`

        Returns:
            :obj:`list` of :obj:`dict`: Returns a list of hashtags sorted in
            descending order of use count.

        Raises:
            MisskeyAPIException: Raise if the API request fails.
        """
        params = self.__params(locals())
        return self.__request_api('hashtags/search', **params)

    def hashtags_show(
        self,
        tag: str,
    ) -> dict:
        """Get information of the specified hashtag.

        Args:
            tag (str): Specifies the hashtag to search.

        Endpoint:
            :code:`hashtags/show`

        Returns:
            dict: Returns the hashtag information.

        Raises:
            MisskeyAPIException: Raise if the API request fails.
        """
        return self.__request_api('hashtags/show', tag=tag)

    def hashtags_trend(self) -> List[dict]:
        """Get hashtags on trend.

        Endpoint:
            :code:`hashtags/trend`

        Returns:
            :obj:`list` of :obj:`dict`: Returns the list of hashtag charts.

        Raises:
            MisskeyAPIException: Raise if the API request fails.
        """
        return self.__request_api('hashtags/trend')

    def hashtags_users(
        self,
        tag: str,
        limit: int = 10,
        alive_only: bool = False,
        origin: Union[UserOrigin, str] = UserOrigin.LOCAL,
        sort_key: Union[
            UserSortKey,
            str,
        ] = UserSortKey.FOLLOWER,
        sort_asc: bool = False,
    ) -> List[dict]:
        """Get list of users that include the specified hashtag in their
        profile.

        Args:
            tag (str): Specifies the hashtag to search.

            limit (int, default: :code:`10`): Specifies the amount to get.
            You can specify from 1 to 100.

            alive_only (bool, default: :code:`False`): Specifies whether to
            only get users active in 5 days.

            origin (str, default: :code:`local`): Specifies the origin type of
            users to get. Available values are enumerated in
            :class:`enum.UserOrigin`. If :code:`combined`, both :code:`local`
            and :code:`remote` users are included in the result.

            sort_key (str, default: :code:`follower`):
            Specifies sort key. Available values are enumerated in
            :class:`enum.UserSortKey`.

            sort_asc (bool, default: :code:`False`): Specifies the sort order.
            Hashtags sort in ascending order according to the key specified
            with :obj:`sort_key` if :code:`True`, descending order if
            :code:`False`.

        Endpoint:
            :code:`hashtags/users`

        Returns:
            :obj:`list` of :obj:`dict`: Returns the list of users.

        Raises:
            MisskeyAPIException: Raise if the API request fails.

            ValueError: Raise if :code:`origin` or :code:`sort_key` is invalid.
        """
        state = 'alive' if alive_only else 'all'
        if type(origin) is str:
            origin = UserOrigin(origin)
        if type(sort_key) is str:
            sort_key = UserSortKey(sort_key)
        sort = '-' if sort_asc else '+'
        sort += sort_key.value
        del alive_only, sort_key, sort_asc
        params = self.__params(locals())
        return self.__request_api('hashtags/users', **params)

    def pages_create(
        self,
        title: str,
        name: str,
        summary: Optional[str] = None,
        content: List[dict] = [],
        variables: List[dict] = [],
        script: str = '',
        eye_catching_image_id: Optional[str] = None,
        font_serif: bool = False,
        align_center: bool = False,
        hide_title_when_pinned: bool = False,
    ) -> dict:
        """Create a page.

        Args:
            title (str): Specifies the title of the page.

            name (str): Specifies the unique name of the page.

            summary (str, optional): Specifies the summary of the page.

            content (:obj:`list` of :obj:`dict`): Specifies the content of the
            page.

            variables (:obj:`list` of :obj:`dict`): Specifies the variables
            that are to be used in the page.

            script (str): Specifies the script that is used in the page.

            eye_catching_image_id (str, optional): Specifies the file ID of the
            eye catching image of the page.

            font_serif (bool, default: :code:`False`): Specifies the font. If
            :code:`True`, serif and if :code:`False`. sans-serif.

            align_center (bool, default: :code:`False`): Specifies whether to
            center contents of the page.

            hide_title_when_pinned (bool, default: :code:`False`): Specifies
            whether to hide title when pinned to the profile.

        Endpoint:
            :code:`pages/create`

        Returns:
            dict: Returns the created page information.

        Raises:
            MisskeyAPIException: Raise if the API request fails.
        """
        font = 'serif' if font_serif else 'sans-serif'
        params = self.__params(locals(), ('font_serif',))
        return self.__request_api('pages/create', **params)

    def pages_delete(
        self,
        page_id: str
    ) -> bool:
        """Delete a page.

        Args:
            page_id (str): Specifies the page ID.

        Endpoint:
            :code:`pages/delete`

        Returns:
            bool: Returns :code:`True` if the request was successful.

        Raises:
            MisskeyAPIException: Raise if the API request fails.
        """
        return self.__request_api('pages/delete', pageId=page_id)

    def pages_featured(self) -> List[dict]:
        """Get a list of featured pages.

        Endpoint:
            :code:`pages/featured`

        Returns:
            :obj:`list` of :obj:`dict`: Returns the list of most liked pages.
            No more than 10 pages are in the list.

        Raises:
            MisskeyAPIException: Raise if the API request fails.
        """
        return self.__request_api('pages/featured')

    def pages_like(
        self,
        page_id: str
    ) -> bool:
        """Give a like to a page.

        Args:
            page_id (str): Specifies the page ID.

        Endpoint:
            :code:`pages/like`

        Returns:
            bool: Returns :code:`True` if the request was successful.

        Raises:
            MisskeyAPIException: Raise if the API request fails.
        """
        return self.__request_api('pages/like', pageId=page_id)

    def pages_show(
        self,
        page_id: Optional[str] = None,
        name: Optional[str] = None,
        username: Optional[str] = None,
    ) -> dict:
        """Get information of the specified page.

        Args:
            page_id (str, optional): Specifies the page ID.

            name (str, optional): Specifies the unique name of the page.

            username (str, optional): Specifies the username of the page
            author.

        Endpoint:
            :code:`pages/show`

        Returns:
            dict: Returns the page information.

        Note:
            You must specify either :code:`page_id` or :code:`name`.

            If you specify :code:`name`, you must specify :code:`username`.

        Raises:
            MisskeyAPIException: Raise if the API request fails.
        """
        params = self.__params(locals())
        return self.__request_api('pages/show', **params)

    def pages_unlike(
        self,
        page_id: str
    ) -> bool:
        """Remove a like to the note.

        Args:
            page_id (str): Specifies the page ID.

        Endpoint:
            :code:`pages/unlike`

        Returns:
            bool: Returns :code:`True` if the request was successful.

        Raises:
            MisskeyAPIException: Raise if the API request fails.
        """
        params = self.__params(locals())
        return self.__request_api('pages/unlike', **params)

    def pages_update(
        self,
        page_id: str,
        title: str,
        name: str,
        summary: Optional[str] = None,
        content: List[dict] = [],
        variables: List[dict] = [],
        script: str = '',
        eye_catching_image_id: Optional[str] = None,
        font_serif: bool = False,
        align_center: bool = False,
        hide_title_when_pinned: bool = False,
    ) -> bool:
        """Update a page.

        Args:
            page_id (str): Specifies the page ID to update.

            title (str): Specifies the title of the page.

            name (str): Specifies the unique name of the page.

            summary (str, optional): Specifies the summary of the page.

            content (:obj:`list` of :obj:`dict`): Specifies the content of the
            page.

            variables (:obj:`list` of :obj:`dict`): Specifies the variables
            that are to be used in the page.

            script (str): Specifies the script that is used in the page.

            eye_catching_image_id (str, optional): Specifies the file ID of the
            eye catching image of the page.

            font_serif (bool, default: :code:`False`): Specifies the font. If
            :code:`True`, serif and if :code:`False`. sans-serif.

            align_center (bool, default: :code:`False`): Specifies whether to
            center contents of the page.

            hide_title_when_pinned (bool, default: :code:`False`): Specifies
            whether to hide title when pinned to the profile.

        Endpoint:
            :code:`pages/update`

        Returns:
            bool: Returns :code:`True` if the request was successful.

        Note:
            If you do not specify any of arguments, the corresponding parts of
            your page settings will be updated with the default values.

        Raises:
            MisskeyAPIException: Raise if the API request fails.
        """
        params = self.__params(locals())
        return self.__request_api('pages/update', **params)<|MERGE_RESOLUTION|>--- conflicted
+++ resolved
@@ -698,48 +698,12 @@
            isinstance(birthday, datetime.datetime):
             birthday = birthday.strftime('%Y-%m-%d')
 
-<<<<<<< HEAD
-        if type(ff_visibility) is str:
-            ff_visibility = FfVisibility(ff_visibility)
-=======
         if issubclass(type(fields), dict):
             fields = [{'name': key, 'value': val}
                       for key, val in fields.items()]
 
-        if type(muting_notification_types) is list:
-            for index, val in enumerate(muting_notification_types):
-                if type(val) is str:
-                    muting_notification_types[index] = NotificationsType(val)
-
-        params = self.__params(locals())
-        return self.__request_api('i/update', **params)
-
-    def notes_create(
-        self,
-        text: Optional[str] = None,
-        cw: Optional[str] = None,
-        visibility: Union[NoteVisibility, str] = NoteVisibility.PUBLIC,
-        visible_user_ids: Optional[List[str]] = None,
-        via_mobile: bool = False,
-        local_only: bool = False,
-        no_extract_mentions: bool = False,
-        no_extract_hashtags: bool = False,
-        no_extract_emojis: bool = False,
-        file_ids: Optional[List[str]] = None,
-        reply_id: Optional[str] = None,
-        renote_id: Optional[str] = None,
-        poll_choices: Optional[Union[List[str], Tuple[str]]] = None,
-        poll_multiple: bool = False,
-        poll_expires_at: Optional[Union[int, datetime.datetime]] = None,
-        poll_expired_after: Optional[Union[int, datetime.timedelta]] = None,
-    ) -> dict:
-        """Create a note.
-
-        Args:
-            text (:obj:`str`, optional): Specify the text.
-
-            cw (:obj:`str`, optional): Specify the CW(Content Warning).
->>>>>>> c92e3ea4
+        if type(ff_visibility) is str:
+            ff_visibility = FfVisibility(ff_visibility)
 
         if muting_notification_types is not None:
             muting_notification_types = [
